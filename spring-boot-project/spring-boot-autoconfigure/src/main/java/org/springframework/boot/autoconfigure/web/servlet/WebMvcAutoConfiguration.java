--- conflicted
+++ resolved
@@ -17,18 +17,11 @@
 package org.springframework.boot.autoconfigure.web.servlet;
 
 import java.time.Duration;
-<<<<<<< HEAD
-=======
-import java.util.LinkedHashMap;
->>>>>>> 004363ce
 import java.util.List;
 import java.util.ListIterator;
 import java.util.Locale;
 import java.util.Map;
-<<<<<<< HEAD
 import java.util.function.Consumer;
-=======
->>>>>>> 004363ce
 
 import javax.servlet.Servlet;
 import javax.servlet.ServletContext;
@@ -61,7 +54,6 @@
 import org.springframework.boot.autoconfigure.web.WebProperties.Resources.Chain.Strategy;
 import org.springframework.boot.autoconfigure.web.format.DateTimeFormatters;
 import org.springframework.boot.autoconfigure.web.format.WebConversionService;
-import org.springframework.boot.autoconfigure.web.servlet.WebMvcAutoConfiguration.AutoConfigurationResourceHandlerRegistry.RegistrationType;
 import org.springframework.boot.autoconfigure.web.servlet.WebMvcProperties.Format;
 import org.springframework.boot.context.properties.EnableConfigurationProperties;
 import org.springframework.boot.convert.ApplicationConversionService;
@@ -84,7 +76,6 @@
 import org.springframework.format.support.FormattingConversionService;
 import org.springframework.http.MediaType;
 import org.springframework.http.converter.HttpMessageConverter;
-import org.springframework.util.Assert;
 import org.springframework.util.ClassUtils;
 import org.springframework.validation.DefaultMessageCodesResolver;
 import org.springframework.validation.MessageCodesResolver;
@@ -93,6 +84,7 @@
 import org.springframework.web.accept.ContentNegotiationManager;
 import org.springframework.web.accept.ContentNegotiationStrategy;
 import org.springframework.web.bind.support.ConfigurableWebBindingInitializer;
+import org.springframework.web.context.ServletContextAware;
 import org.springframework.web.context.request.NativeWebRequest;
 import org.springframework.web.context.request.RequestAttributes;
 import org.springframework.web.context.request.RequestContextListener;
@@ -118,11 +110,6 @@
 import org.springframework.web.servlet.config.annotation.WebMvcConfigurationSupport;
 import org.springframework.web.servlet.config.annotation.WebMvcConfigurer;
 import org.springframework.web.servlet.handler.AbstractHandlerExceptionResolver;
-<<<<<<< HEAD
-=======
-import org.springframework.web.servlet.handler.AbstractHandlerMapping;
-import org.springframework.web.servlet.handler.SimpleUrlHandlerMapping;
->>>>>>> 004363ce
 import org.springframework.web.servlet.i18n.AcceptHeaderLocaleResolver;
 import org.springframework.web.servlet.i18n.FixedLocaleResolver;
 import org.springframework.web.servlet.mvc.method.annotation.ExceptionHandlerExceptionResolver;
@@ -196,11 +183,11 @@
 	@EnableConfigurationProperties({ WebMvcProperties.class,
 			org.springframework.boot.autoconfigure.web.ResourceProperties.class, WebProperties.class })
 	@Order(0)
-	public static class WebMvcAutoConfigurationAdapter implements WebMvcConfigurer {
+	public static class WebMvcAutoConfigurationAdapter implements WebMvcConfigurer, ServletContextAware {
 
 		private static final Log logger = LogFactory.getLog(WebMvcConfigurer.class);
 
-		private final ResourceProperties resourceProperties;
+		private final Resources resourceProperties;
 
 		private final WebMvcProperties mvcProperties;
 
@@ -214,16 +201,17 @@
 
 		private final ResourceHandlerRegistrationCustomizer resourceHandlerRegistrationCustomizer;
 
-<<<<<<< HEAD
-		public WebMvcAutoConfigurationAdapter(WebProperties webProperties, WebMvcProperties mvcProperties,
-=======
-		public WebMvcAutoConfigurationAdapter(ResourceProperties resourceProperties, WebMvcProperties mvcProperties,
->>>>>>> 004363ce
-				ListableBeanFactory beanFactory, ObjectProvider<HttpMessageConverters> messageConvertersProvider,
+		private ServletContext servletContext;
+
+		public WebMvcAutoConfigurationAdapter(
+				org.springframework.boot.autoconfigure.web.ResourceProperties resourceProperties,
+				WebProperties webProperties, WebMvcProperties mvcProperties, ListableBeanFactory beanFactory,
+				ObjectProvider<HttpMessageConverters> messageConvertersProvider,
 				ObjectProvider<ResourceHandlerRegistrationCustomizer> resourceHandlerRegistrationCustomizerProvider,
 				ObjectProvider<DispatcherServletPath> dispatcherServletPath,
 				ObjectProvider<ServletRegistrationBean<?>> servletRegistrations) {
-			this.resourceProperties = resourceProperties;
+			this.resourceProperties = resourceProperties.hasBeenCustomized() ? resourceProperties
+					: webProperties.getResources();
 			this.mvcProperties = mvcProperties;
 			this.beanFactory = beanFactory;
 			this.messageConvertersProvider = messageConvertersProvider;
@@ -231,6 +219,11 @@
 			this.dispatcherServletPath = dispatcherServletPath;
 			this.servletRegistrations = servletRegistrations;
 			this.mvcProperties.checkConfiguration();
+		}
+
+		@Override
+		public void setServletContext(ServletContext servletContext) {
+			this.servletContext = servletContext;
 		}
 
 		@Override
@@ -342,19 +335,29 @@
 				return;
 			}
 			addResourceHandler(registry, "/webjars/**", "classpath:/META-INF/resources/webjars/");
-			addResourceHandler(registry, this.mvcProperties.getStaticPathPattern(),
-					this.resourceProperties.getStaticLocations());
+			addResourceHandler(registry, this.mvcProperties.getStaticPathPattern(), (registration) -> {
+				registration.addResourceLocations(this.resourceProperties.getStaticLocations());
+				if (this.servletContext != null) {
+					ServletContextResource resource = new ServletContextResource(this.servletContext, SERVLET_LOCATION);
+					registration.addResourceLocations(resource);
+				}
+			});
 		}
 
 		private void addResourceHandler(ResourceHandlerRegistry registry, String pattern, String... locations) {
+			addResourceHandler(registry, pattern, (registration) -> registration.addResourceLocations(locations));
+		}
+
+		private void addResourceHandler(ResourceHandlerRegistry registry, String pattern,
+				Consumer<ResourceHandlerRegistration> customizer) {
 			if (registry.hasMappingForPattern(pattern)) {
 				return;
 			}
-			ResourceHandlerRegistration registration = AutoConfigurationResourceHandlerRegistry
-					.addResourceHandler(registry, RegistrationType.AUTO_CONFIGURATION, pattern);
-			registration.addResourceLocations(locations);
+			ResourceHandlerRegistration registration = registry.addResourceHandler(pattern);
+			customizer.accept(registration);
 			registration.setCachePeriod(getSeconds(this.resourceProperties.getCache().getPeriod()));
 			registration.setCacheControl(this.resourceProperties.getCache().getCachecontrol().toHttpCacheControl());
+			registration.setUseLastModified(this.resourceProperties.getCache().isUseLastModified());
 			customizeResourceHandlerRegistration(registration);
 		}
 
@@ -384,13 +387,7 @@
 	@EnableConfigurationProperties(WebProperties.class)
 	public static class EnableWebMvcConfiguration extends DelegatingWebMvcConfiguration implements ResourceLoaderAware {
 
-<<<<<<< HEAD
-		private static final Log logger = LogFactory.getLog(WebMvcConfigurer.class);
-
 		private final Resources resourceProperties;
-=======
-		private final ResourceProperties resourceProperties;
->>>>>>> 004363ce
 
 		private final WebMvcProperties mvcProperties;
 
@@ -402,7 +399,6 @@
 
 		private ResourceLoader resourceLoader;
 
-<<<<<<< HEAD
 		@SuppressWarnings("deprecation")
 		public EnableWebMvcConfiguration(
 				org.springframework.boot.autoconfigure.web.ResourceProperties resourceProperties,
@@ -414,15 +410,6 @@
 					: webProperties.getResources();
 			this.mvcProperties = mvcProperties;
 			this.webProperties = webProperties;
-=======
-		private final ListableBeanFactory beanFactory;
-
-		public EnableWebMvcConfiguration(ResourceProperties resourceProperties,
-				ObjectProvider<WebMvcProperties> mvcPropertiesProvider,
-				ObjectProvider<WebMvcRegistrations> mvcRegistrationsProvider, ListableBeanFactory beanFactory) {
-			this.resourceProperties = resourceProperties;
-			this.mvcProperties = mvcPropertiesProvider.getIfAvailable();
->>>>>>> 004363ce
 			this.mvcRegistrations = mvcRegistrationsProvider.getIfUnique();
 			this.beanFactory = beanFactory;
 		}
@@ -463,75 +450,6 @@
 					resourceUrlProvider);
 		}
 
-<<<<<<< HEAD
-		@Override
-		protected void addResourceHandlers(ResourceHandlerRegistry registry) {
-			super.addResourceHandlers(registry);
-			if (!this.resourceProperties.isAddMappings()) {
-				logger.debug("Default resource handling disabled");
-				return;
-			}
-			ServletContext servletContext = getServletContext();
-			addResourceHandler(registry, "/webjars/**", "classpath:/META-INF/resources/webjars/");
-			addResourceHandler(registry, this.mvcProperties.getStaticPathPattern(), (registration) -> {
-				registration.addResourceLocations(this.resourceProperties.getStaticLocations());
-				if (servletContext != null) {
-					registration.addResourceLocations(new ServletContextResource(servletContext, SERVLET_LOCATION));
-				}
-			});
-		}
-
-		private void addResourceHandler(ResourceHandlerRegistry registry, String pattern, String... locations) {
-			addResourceHandler(registry, pattern, (registration) -> registration.addResourceLocations(locations));
-		}
-
-		private void addResourceHandler(ResourceHandlerRegistry registry, String pattern,
-				Consumer<ResourceHandlerRegistration> customizer) {
-			if (registry.hasMappingForPattern(pattern)) {
-				return;
-			}
-			ResourceHandlerRegistration registration = registry.addResourceHandler(pattern);
-			customizer.accept(registration);
-			registration.setCachePeriod(getSeconds(this.resourceProperties.getCache().getPeriod()));
-			registration.setCacheControl(this.resourceProperties.getCache().getCachecontrol().toHttpCacheControl());
-			registration.setUseLastModified(this.resourceProperties.getCache().isUseLastModified());
-			customizeResourceHandlerRegistration(registration);
-		}
-
-		private Integer getSeconds(Duration cachePeriod) {
-			return (cachePeriod != null) ? (int) cachePeriod.getSeconds() : null;
-		}
-
-		private void customizeResourceHandlerRegistration(ResourceHandlerRegistration registration) {
-			if (this.resourceHandlerRegistrationCustomizer != null) {
-				this.resourceHandlerRegistrationCustomizer.customize(registration);
-			}
-=======
-		@Bean
-		@Override
-		public HandlerMapping resourceHandlerMapping(@Qualifier("mvcUrlPathHelper") UrlPathHelper urlPathHelper,
-				@Qualifier("mvcPathMatcher") PathMatcher pathMatcher,
-				@Qualifier("mvcContentNegotiationManager") ContentNegotiationManager contentNegotiationManager,
-				@Qualifier("mvcConversionService") FormattingConversionService conversionService,
-				@Qualifier("mvcResourceUrlProvider") ResourceUrlProvider resourceUrlProvider) {
-			Assert.state(getApplicationContext() != null, "No ApplicationContext set");
-			Assert.state(getServletContext() != null, "No ServletContext set");
-			AutoConfigurationResourceHandlerRegistry registry = new AutoConfigurationResourceHandlerRegistry(
-					getApplicationContext(), getServletContext(), contentNegotiationManager, urlPathHelper,
-					this.mvcProperties);
-			addResourceHandlers(registry);
-			AbstractHandlerMapping mapping = registry.getHandlerMapping();
-			if (mapping == null) {
-				return null;
-			}
-			mapping.setPathMatcher(pathMatcher);
-			mapping.setUrlPathHelper(urlPathHelper);
-			mapping.setInterceptors(getInterceptors(conversionService, resourceUrlProvider));
-			mapping.setCorsConfigurations(getCorsConfigurations());
-			return mapping;
->>>>>>> 004363ce
-		}
-
 		@Bean
 		public WelcomePageHandlerMapping welcomePageHandlerMapping(ApplicationContext applicationContext,
 				FormattingConversionService mvcConversionService, ResourceUrlProvider mvcResourceUrlProvider) {
@@ -789,84 +707,4 @@
 
 	}
 
-	/**
-	 * {@link ResourceHandlerRegistry} that tracks auto-configuration and when appropriate
-	 * adds the {@link ServletContextResource} for {@code /}.
-	 */
-	static class AutoConfigurationResourceHandlerRegistry
-			extends org.springframework.web.servlet.config.annotation.ResourceHandlerRegistry {
-
-		private final ServletContext servletContext;
-
-		private final WebMvcProperties mvcProperties;
-
-		private final Map<String, RegistrationType> registrations = new LinkedHashMap<>();
-
-		AutoConfigurationResourceHandlerRegistry(ApplicationContext applicationContext, ServletContext servletContext,
-				ContentNegotiationManager contentNegotiationManager, UrlPathHelper pathHelper,
-				WebMvcProperties mvcProperties) {
-			super(applicationContext, servletContext, contentNegotiationManager, pathHelper);
-			this.servletContext = servletContext;
-			this.mvcProperties = mvcProperties;
-		}
-
-		@Override
-		public ResourceHandlerRegistration addResourceHandler(String... pathPatterns) {
-			return addResourceHandler(RegistrationType.STANDARD, pathPatterns);
-		}
-
-		ResourceHandlerRegistration addResourceHandler(RegistrationType type, String... pathPatterns) {
-			for (String pathPattern : pathPatterns) {
-				this.registrations.put(pathPattern, type);
-			}
-			return super.addResourceHandler(pathPatterns);
-		}
-
-		@Override
-		protected AbstractHandlerMapping getHandlerMapping() {
-			SimpleUrlHandlerMapping mapping = (SimpleUrlHandlerMapping) super.getHandlerMapping();
-			reconfigure(mapping);
-			return mapping;
-		}
-
-		private void reconfigure(SimpleUrlHandlerMapping mapping) {
-			String staticPathPattern = this.mvcProperties.getStaticPathPattern();
-			if (this.registrations.get(staticPathPattern) == RegistrationType.AUTO_CONFIGURATION) {
-				addServletContextResourceHandlerMapping(mapping, staticPathPattern);
-			}
-		}
-
-		private void addServletContextResourceHandlerMapping(SimpleUrlHandlerMapping mapping,
-				String staticPathPattern) {
-			Object handler = mapping.getUrlMap().get(staticPathPattern);
-			if (handler instanceof ResourceHttpRequestHandler) {
-				addServletContextResourceHandlerMapping((ResourceHttpRequestHandler) handler);
-			}
-		}
-
-		private void addServletContextResourceHandlerMapping(ResourceHttpRequestHandler handler) {
-			if (this.servletContext != null) {
-				List<Resource> locations = handler.getLocations();
-				locations.add(new ServletContextResource(this.servletContext, SERVLET_LOCATION));
-			}
-		}
-
-		static ResourceHandlerRegistration addResourceHandler(ResourceHandlerRegistry registry, RegistrationType type,
-				String... pathPatterns) {
-			if (registry instanceof AutoConfigurationResourceHandlerRegistry) {
-				return ((AutoConfigurationResourceHandlerRegistry) registry).addResourceHandler(type, pathPatterns);
-			}
-			return registry.addResourceHandler(pathPatterns);
-		}
-
-		enum RegistrationType {
-
-			STANDARD,
-
-			AUTO_CONFIGURATION
-
-		}
-
-	}
-
 }