/*
<<<<<<< HEAD
 * Copyright 2012-2018 the original author or authors.
=======
 * Copyright 2012-2019 the original author or authors.
>>>>>>> c6c139d9
 *
 * Licensed under the Apache License, Version 2.0 (the "License");
 * you may not use this file except in compliance with the License.
 * You may obtain a copy of the License at
 *
 *      https://www.apache.org/licenses/LICENSE-2.0
 *
 * Unless required by applicable law or agreed to in writing, software
 * distributed under the License is distributed on an "AS IS" BASIS,
 * WITHOUT WARRANTIES OR CONDITIONS OF ANY KIND, either express or implied.
 * See the License for the specific language governing permissions and
 * limitations under the License.
 */

package org.springframework.boot.autoconfigure;

import java.util.ArrayList;
import java.util.Arrays;
import java.util.Collection;
import java.util.List;
import java.util.Set;
import java.util.stream.Collectors;

import org.springframework.boot.context.annotation.Configurations;
import org.springframework.core.Ordered;
import org.springframework.core.type.classreading.SimpleMetadataReaderFactory;
import org.springframework.util.ClassUtils;

/**
 * {@link Configurations} representing auto-configuration {@code @Configuration} classes.
 *
 * @author Phillip Webb
 * @since 2.0.0
 */
public class AutoConfigurations extends Configurations implements Ordered {

	private static final AutoConfigurationSorter SORTER = new AutoConfigurationSorter(new SimpleMetadataReaderFactory(),
			null);

	private static final Ordered ORDER = new AutoConfigurationImportSelector();

	protected AutoConfigurations(Collection<Class<?>> classes) {
		super(classes);
	}

	@Override
	protected Collection<Class<?>> sort(Collection<Class<?>> classes) {
<<<<<<< HEAD
		List<String> names = classes.stream().map(Class::getName)
				.collect(Collectors.toList());
=======
		List<String> names = classes.stream().map(Class::getName).collect(Collectors.toCollection(ArrayList::new));
>>>>>>> c6c139d9
		List<String> sorted = SORTER.getInPriorityOrder(names);
		return sorted.stream().map((className) -> ClassUtils.resolveClassName(className, null))
				.collect(Collectors.toCollection(ArrayList::new));
	}

	@Override
	public int getOrder() {
		return ORDER.getOrder();
	}

	@Override
	protected AutoConfigurations merge(Set<Class<?>> mergedClasses) {
		return new AutoConfigurations(mergedClasses);
	}

	public static AutoConfigurations of(Class<?>... classes) {
		return new AutoConfigurations(Arrays.asList(classes));
	}

}<|MERGE_RESOLUTION|>--- conflicted
+++ resolved
@@ -1,9 +1,5 @@
 /*
-<<<<<<< HEAD
- * Copyright 2012-2018 the original author or authors.
-=======
  * Copyright 2012-2019 the original author or authors.
->>>>>>> c6c139d9
  *
  * Licensed under the Apache License, Version 2.0 (the "License");
  * you may not use this file except in compliance with the License.
@@ -51,12 +47,7 @@
 
 	@Override
 	protected Collection<Class<?>> sort(Collection<Class<?>> classes) {
-<<<<<<< HEAD
-		List<String> names = classes.stream().map(Class::getName)
-				.collect(Collectors.toList());
-=======
-		List<String> names = classes.stream().map(Class::getName).collect(Collectors.toCollection(ArrayList::new));
->>>>>>> c6c139d9
+		List<String> names = classes.stream().map(Class::getName).collect(Collectors.toList());
 		List<String> sorted = SORTER.getInPriorityOrder(names);
 		return sorted.stream().map((className) -> ClassUtils.resolveClassName(className, null))
 				.collect(Collectors.toCollection(ArrayList::new));
