{
  "groups": [],
  "properties": [
    {
      "name": "server.compression.enabled",
      "description": "Whether response compression is enabled.",
      "defaultValue": false
    },
    {
      "name": "server.compression.excluded-user-agents",
      "description": "Comma-separated list of user agents for which responses should not be compressed."
    },
    {
      "name": "server.compression.mime-types",
      "description": "Comma-separated list of MIME types that should be compressed.",
      "defaultValue": [
        "text/html",
        "text/xml",
        "text/plain",
        "text/css",
        "text/javascript",
        "application/javascript",
        "application/json",
        "application/xml"
      ]
    },
    {
      "name": "server.compression.min-response-size",
      "description": "Minimum \"Content-Length\" value that is required for compression to be performed.",
      "defaultValue": "2KB"
    },
    {
      "name": "server.connection-timeout",
      "type": "java.time.Duration",
      "deprecation": {
        "reason": "Each server behaves differently. Use server specific properties instead.",
        "level": "error"
      }
    },
    {
      "name": "server.error.include-binding-errors",
      "defaultValue": "never"
    },
    {
      "name": "server.error.include-message",
      "defaultValue": "never"
    },
    {
      "name": "server.error.include-stacktrace",
      "defaultValue": "never"
    },
    {
      "name": "server.http2.enabled",
      "description": "Whether to enable HTTP/2 support, if the current environment supports it.",
      "defaultValue": false
    },
    {
      "name": "server.jetty.accesslog.date-format",
      "deprecation": {
        "replacement": "server.jetty.accesslog.custom-format",
        "level": "error"
      }
    },
    {
      "name": "server.jetty.accesslog.extended-format",
      "deprecation": {
        "replacement": "server.jetty.accesslog.format",
        "level": "error"
      }
    },
    {
      "name": "server.jetty.accesslog.format",
      "defaultValue": "ncsa"
    },
    {
      "name": "server.jetty.accesslog.locale",
      "deprecation": {
        "replacement": "server.jetty.accesslog.custom-format",
        "level": "error"
      }
    },
    {
      "name": "server.jetty.accesslog.log-cookies",
      "deprecation": {
        "replacement": "server.jetty.accesslog.custom-format",
        "level": "error"
      }
    },
    {
      "name": "server.jetty.accesslog.log-latency",
      "deprecation": {
        "replacement": "server.jetty.accesslog.custom-format",
        "level": "error"
      }
    },
    {
      "name": "server.jetty.accesslog.log-server",
      "deprecation": {
        "replacement": "server.jetty.accesslog.custom-format",
        "level": "error"
      }
    },
    {
      "name": "server.jetty.accesslog.time-zone",
      "deprecation": {
        "replacement": "server.jetty.accesslog.custom-format",
        "level": "error"
      }
    },
    {
      "name": "server.jetty.max-http-post-size",
      "type": "org.springframework.util.unit.DataSize",
      "deprecation": {
        "replacement": "server.jetty.max-http-form-post-size",
        "level": "error"
      }
    },
    {
      "name": "server.max-http-post-size",
      "type": "java.lang.Integer",
      "description": "Maximum size in bytes of the HTTP post content.",
      "defaultValue": 0,
      "deprecation": {
        "reason": "Use dedicated property for each container.",
        "level": "error"
      }
    },
    {
      "name": "server.port",
      "defaultValue": 8080
    },
    {
      "name": "server.servlet.encoding.enabled",
      "type": "java.lang.Boolean",
      "description": "Whether to enable http encoding support.",
      "defaultValue": true
    },
    {
      "name": "server.servlet.jsp.class-name",
      "description": "Class name of the servlet to use for JSPs. If registered is true and this class\n\t * is on the classpath then it will be registered.",
      "defaultValue": "org.apache.jasper.servlet.JspServlet"
    },
    {
      "name": "server.servlet.jsp.init-parameters",
      "description": "Init parameters used to configure the JSP servlet."
    },
    {
      "name": "server.servlet.jsp.registered",
      "description": "Whether the JSP servlet is registered.",
      "defaultValue": true
    },
    {
      "name": "server.servlet.path",
      "type": "java.lang.String",
      "description": "Path of the main dispatcher servlet.",
      "defaultValue": "/",
      "deprecation": {
        "replacement": "spring.mvc.servlet.path",
        "level": "error"
      }
    },
    {
      "name": "server.servlet.session.persistent",
      "description": "Whether to persist session data between restarts.",
      "defaultValue": false
    },
    {
      "name": "server.servlet.session.store-dir",
      "description": "Directory used to store session data."
    },
    {
      "name": "server.servlet.session.timeout",
      "description": "Session timeout. If a duration suffix is not specified, seconds will be used.",
      "defaultValue": "30m"
    },
    {
      "name": "server.servlet.session.tracking-modes",
      "description": "Session tracking modes."
    },
    {
      "name": "server.shutdown",
      "defaultValue": "immediate"
    },
    {
      "name": "server.ssl.ciphers",
      "description": "Supported SSL ciphers."
    },
    {
      "name": "server.ssl.client-auth",
      "description": "Client authentication mode. Requires a trust store."
    },
    {
      "name": "server.ssl.enabled",
      "description": "Whether to enable SSL support.",
      "defaultValue": true
    },
    {
      "name": "server.ssl.enabled-protocols",
      "description": "Enabled SSL protocols."
    },
    {
      "name": "server.ssl.key-alias",
      "description": "Alias that identifies the key in the key store."
    },
    {
      "name": "server.ssl.key-password",
      "description": "Password used to access the key in the key store."
    },
    {
      "name": "server.ssl.key-store",
      "description": "Path to the key store that holds the SSL certificate (typically a jks file)."
    },
    {
      "name": "server.ssl.key-store-password",
      "description": "Password used to access the key store."
    },
    {
      "name": "server.ssl.key-store-provider",
      "description": "Provider for the key store."
    },
    {
      "name": "server.ssl.key-store-type",
      "description": "Type of the key store."
    },
    {
      "name": "server.ssl.protocol",
      "description": "SSL protocol to use.",
      "defaultValue": "TLS"
    },
    {
      "name": "server.ssl.trust-store",
      "description": "Trust store that holds SSL certificates."
    },
    {
      "name": "server.ssl.trust-store-password",
      "description": "Password used to access the trust store."
    },
    {
      "name": "server.ssl.trust-store-provider",
      "description": "Provider for the trust store."
    },
    {
      "name": "server.ssl.trust-store-type",
      "description": "Type of the trust store."
    },
    {
      "name": "server.tomcat.max-http-post-size",
      "type": "org.springframework.util.unit.DataSize",
      "deprecation": {
        "replacement": "server.tomcat.max-http-form-post-size",
        "level": "error"
      }
    },
    {
      "name": "server.undertow.buffers-per-region",
      "type": "java.lang.Integer",
      "description": "Number of buffer per region.",
      "deprecation": {
        "level": "error"
      }
    },
    {
      "name": "server.use-forward-headers",
      "type": "java.lang.Boolean",
      "deprecation": {
        "reason": "Replaced to support additional strategies.",
        "replacement": "server.forward-headers-strategy",
        "level": "error"
      }
    },
    {
      "name": "spring.activemq.pool.create-connection-on-startup",
      "type": "java.lang.Boolean",
      "description": "Whether to create a connection on startup. Can be used to warm up the pool on startup.",
      "defaultValue": true,
      "deprecation": {
        "level": "error"
      }
    },
    {
      "name": "spring.activemq.pool.expiry-timeout",
      "type": "java.time.Duration",
      "description": "Connection expiration timeout.",
      "defaultValue": "0ms",
      "deprecation": {
        "level": "error"
      }
    },
    {
      "name": "spring.activemq.pool.maximum-active-session-per-connection",
      "deprecation": {
        "replacement": "spring.activemq.pool.max-sessions-per-connection"
      }
    },
    {
      "name": "spring.activemq.pool.reconnect-on-exception",
      "type": "java.lang.Boolean",
      "description": "Reset the connection when a \"JMSException\" occurs.",
      "defaultValue": true,
      "deprecation": {
        "level": "error"
      }
    },
    {
      "name": "spring.aop.auto",
      "type": "java.lang.Boolean",
      "description": "Add @EnableAspectJAutoProxy.",
      "defaultValue": true
    },
    {
      "name": "spring.aop.proxy-target-class",
      "type": "java.lang.Boolean",
      "description": "Whether subclass-based (CGLIB) proxies are to be created (true), as opposed to standard Java interface-based proxies (false).",
      "defaultValue": true
    },
    {
      "name": "spring.application.admin.enabled",
      "type": "java.lang.Boolean",
      "description": "Whether to enable admin features for the application.",
      "defaultValue": false
    },
    {
      "name": "spring.application.admin.jmx-name",
      "type": "java.lang.String",
      "description": "JMX name of the application admin MBean.",
      "defaultValue": "org.springframework.boot:type=Admin,name=SpringApplication"
    },
    {
      "name": "spring.artemis.broker-url",
      "defaultValue": "tcp://localhost:61616"
    },
    {
      "name": "spring.artemis.host",
      "type": "java.lang.String",
      "deprecation": {
        "replacement": "spring.artemis.broker-url",
        "level": "error"
      }
    },
    {
      "name": "spring.artemis.pool.maximum-active-session-per-connection",
      "deprecation": {
        "replacement": "spring.artemis.pool.max-sessions-per-connection"
      }
    },
    {
      "name": "spring.artemis.port",
      "type": "java.lang.Integer",
      "deprecation": {
        "replacement": "spring.artemis.broker-url",
        "level": "error"
      }
    },
    {
      "name": "spring.autoconfigure.exclude",
      "type": "java.util.List<java.lang.Class>",
      "description": "Auto-configuration classes to exclude."
    },
    {
      "name": "spring.batch.initialize-schema",
      "type": "org.springframework.boot.sql.init.DatabaseInitializationMode",
      "deprecation": {
        "replacement": "spring.batch.jdbc.initialize-schema",
        "level": "error"
      }
    },
    {
      "name": "spring.batch.initializer.enabled",
      "type": "java.lang.Boolean",
      "description": "Create the required batch tables on startup if necessary. Enabled automatically\n if no custom table prefix is set or if a custom schema is configured.",
      "deprecation": {
        "replacement": "spring.batch.jdbc.initialize-schema",
        "level": "error"
      }
    },
    {
      "name": "spring.batch.jdbc.initialize-schema",
      "defaultValue": "embedded"
    },
    {
      "name": "spring.batch.job.enabled",
      "type": "java.lang.Boolean",
      "description": "Execute all Spring Batch jobs in the context on startup.",
      "defaultValue": true
    },
    {
      "name": "spring.batch.schema",
      "type": "java.lang.String",
      "deprecation": {
        "replacement": "spring.batch.jdbc.schema",
        "level": "error"
      }
    },
    {
      "name": "spring.batch.table-prefix",
      "type": "java.lang.String",
      "deprecation": {
        "replacement": "spring.batch.jdbc.table-prefix",
        "level": "error"
      }
    },
    {
      "name": "spring.couchbase.bootstrap-hosts",
      "type": "java.util.List<java.lang.String>",
      "description": "Couchbase nodes (host or IP address) to bootstrap from.",
      "deprecation": {
        "replacement": "spring.couchbase.connection-string",
        "level": "error"
      }
    },
    {
      "name": "spring.couchbase.bucket.name",
      "type": "java.lang.String",
      "description": "Name of the bucket to connect to.",
      "deprecation": {
        "reason": "A bucket is no longer auto-configured.",
        "level": "error"
      }
    },
    {
      "name": "spring.couchbase.bucket.password",
      "type": "java.lang.String",
      "description": "Password of the bucket.",
      "deprecation": {
        "reason": "A bucket is no longer auto-configured.",
        "level": "error"
      }
    },
    {
      "name": "spring.couchbase.env.bootstrap.http-direct-port",
      "type": "java.lang.Integer",
      "description": "Port for the HTTP bootstrap.",
      "deprecation": {
        "level": "error"
      }
    },
    {
      "name": "spring.couchbase.env.bootstrap.http-ssl-port",
      "type": "java.lang.Integer",
      "description": "Port for the HTTPS bootstrap.",
      "deprecation": {
        "level": "error"
      }
    },
    {
      "name": "spring.couchbase.env.endpoints.key-value",
      "type": "java.lang.Integer",
      "description": "Number of sockets per node against the key/value service.",
      "deprecation": {
        "level": "error"
      }
    },
    {
      "name": "spring.couchbase.env.endpoints.query",
      "type": "java.lang.Integer",
      "description": "Number of sockets per node against the query (N1QL) service.",
      "deprecation": {
        "level": "error"
      }
    },
    {
      "name": "spring.couchbase.env.endpoints.queryservice.max-endpoints",
      "type": "java.lang.Integer",
      "description": "Maximum number of sockets per node.",
      "deprecation": {
        "replacement": "spring.couchbase.env.io.max-endpoints",
        "level": "error"
      }
    },
    {
      "name": "spring.couchbase.env.endpoints.queryservice.min-endpoints",
      "type": "java.lang.Integer",
      "description": "Minimum number of sockets per node.",
      "deprecation": {
        "replacement": "spring.couchbase.env.io.min-endpoints",
        "level": "error"
      }
    },
    {
      "name": "spring.couchbase.env.endpoints.view",
      "type": "java.lang.Integer",
      "description": "Number of sockets per node against the view service.",
      "deprecation": {
        "level": "error"
      }
    },
    {
      "name": "spring.couchbase.env.endpoints.viewservice.max-endpoints",
      "type": "java.lang.Integer",
      "description": "Maximum number of sockets per node.",
      "deprecation": {
        "replacement": "spring.couchbase.env.io.max-endpoints",
        "level": "error"
      }
    },
    {
      "name": "spring.couchbase.env.endpoints.viewservice.min-endpoints",
      "type": "java.lang.Integer",
      "description": "Minimum number of sockets per node.",
      "deprecation": {
        "replacement": "spring.couchbase.env.io.min-endpoints",
        "level": "error"
      }
    },
    {
      "name": "spring.couchbase.env.timeouts.socket-connect",
      "type": "java.time.Duration",
      "description": "Socket connect connections timeout.",
      "deprecation": {
        "level": "error"
      }
    },
    {
      "name": "spring.dao.exceptiontranslation.enabled",
      "type": "java.lang.Boolean",
      "description": "Whether to enable the PersistenceExceptionTranslationPostProcessor.",
      "defaultValue": true
    },
    {
      "name": "spring.data.cassandra.compression",
      "defaultValue": "none"
    },
    {
      "name": "spring.data.cassandra.connection.connect-timeout",
      "defaultValue": "5s"
    },
    {
      "name": "spring.data.cassandra.connection.init-query-timeout",
      "defaultValue": "5s"
    },
    {
      "name": "spring.data.cassandra.contact-points",
      "defaultValue": [
        "127.0.0.1:9042"
      ]
    },
    {
      "name": "spring.data.cassandra.jmx-enabled",
      "type": "java.lang.Boolean",
      "description": "Whether to enable JMX reporting. Default to false as Cassandra JMX reporting is not compatible with Dropwizard Metrics.",
      "deprecation": {
        "reason": "Cassandra no longer provides JMX metrics.",
        "level": "error"
      }
    },
    {
      "name": "spring.data.cassandra.load-balancing-policy",
      "type": "java.lang.Class",
      "description": "Class name of the load balancing policy. The class must have a default constructor.",
      "deprecation": {
        "level": "error"
      }
    },
    {
      "name": "spring.data.cassandra.pool.heartbeat-interval",
      "defaultValue": "30s"
    },
    {
      "name": "spring.data.cassandra.pool.idle-timeout",
      "defaultValue": "5s"
    },
    {
      "name": "spring.data.cassandra.pool.max-queue-size",
      "type": "java.lang.Integer",
      "deprecation": {
        "replacement": "spring.data.cassandra.request.throttler.max-queue-size",
        "level": "error"
      }
    },
    {
      "name": "spring.data.cassandra.pool.pool-timeout",
      "type": "java.time.Duration",
      "description": "Pool timeout when trying to acquire a connection from a host's pool.",
      "deprecation": {
        "reason": "No longer available.",
        "level": "error"
      }
    },
    {
      "name": "spring.data.cassandra.reconnection-policy",
      "type": "java.lang.Class",
      "description": "Class name of the reconnection policy. The class must have a default constructor.",
      "deprecation": {
        "level": "error"
      }
    },
    {
      "name": "spring.data.cassandra.repositories.type",
      "type": "org.springframework.boot.autoconfigure.data.RepositoryType",
      "description": "Type of Cassandra repositories to enable.",
      "defaultValue": "auto"
    },
    {
      "name": "spring.data.cassandra.request.page-size",
      "defaultValue": 5000
    },
    {
      "name": "spring.data.cassandra.request.throttler.type",
      "defaultValue": "none"
    },
    {
      "name": "spring.data.cassandra.request.timeout",
      "defaultValue": "2s"
    },
    {
      "name": "spring.data.cassandra.retry-policy",
      "type": "java.lang.Class",
      "description": "Class name of the retry policy. The class must have a default constructor.",
      "deprecation": {
        "level": "error"
      }
    },
    {
      "name": "spring.data.couchbase.consistency",
      "type": "org.springframework.data.couchbase.core.query.Consistency",
      "deprecation": {
        "level": "error"
      }
    },
    {
      "name": "spring.data.couchbase.repositories.type",
      "type": "org.springframework.boot.autoconfigure.data.RepositoryType",
      "description": "Type of Couchbase repositories to enable.",
      "defaultValue": "auto"
    },
    {
      "name": "spring.data.elasticsearch.client.reactive.endpoints",
      "defaultValue": [
        "localhost:9200"
      ]
    },
    {
      "name": "spring.data.elasticsearch.cluster-name",
      "type": "java.lang.String",
      "description": "Elasticsearch cluster name.",
      "deprecation": {
        "level": "error"
      }
    },
    {
      "name": "spring.data.elasticsearch.cluster-nodes",
      "type": "java.lang.String",
      "description": "Comma-separated list of cluster node addresses.",
      "deprecation": {
        "level": "error"
      }
    },
    {
      "name": "spring.data.elasticsearch.properties",
      "type": "java.util.Map<java.lang.String,java.lang.String>",
      "description": "Additional properties used to configure the client.",
      "deprecation": {
        "level": "error"
      }
    },
    {
      "name": "spring.data.elasticsearch.repositories.enabled",
      "type": "java.lang.Boolean",
      "description": "Whether to enable Elasticsearch repositories.",
      "defaultValue": true
    },
    {
      "name": "spring.data.jdbc.repositories.enabled",
      "type": "java.lang.Boolean",
      "description": "Whether to enable JDBC repositories.",
      "defaultValue": true
    },
    {
      "name": "spring.data.jpa.repositories.bootstrap-mode",
      "type": "org.springframework.data.repository.config.BootstrapMode",
      "description": "Bootstrap mode for JPA repositories.",
      "defaultValue": "default"
    },
    {
      "name": "spring.data.jpa.repositories.enabled",
      "type": "java.lang.Boolean",
      "description": "Whether to enable JPA repositories.",
      "defaultValue": true
    },
    {
      "name": "spring.data.ldap.repositories.enabled",
      "type": "java.lang.Boolean",
      "description": "Whether to enable LDAP repositories.",
      "defaultValue": true
    },
    {
      "name": "spring.data.mongodb.repositories.type",
      "type": "org.springframework.boot.autoconfigure.data.RepositoryType",
      "description": "Type of Mongo repositories to enable.",
      "defaultValue": "auto"
    },
    {
      "name": "spring.data.mongodb.uri",
      "defaultValue": "mongodb://localhost/test"
    },
    {
      "name": "spring.data.mongodb.uuid-representation",
      "defaultValue": "java-legacy"
    },
    {
      "name": "spring.data.neo4j.auto-index",
      "description": "Auto index mode.",
      "defaultValue": "none",
      "deprecation": {
        "reason": "Automatic index creation is no longer supported.",
        "level": "error"
      }
    },
    {
      "name": "spring.data.neo4j.embedded.enabled",
      "type": "java.lang.Boolean",
      "description": "Whether to enable embedded mode if the embedded driver is available.",
      "deprecation": {
        "reason": "Embedded mode is no longer supported, please use Testcontainers instead.",
        "level": "error"
      }
    },
    {
      "name": "spring.data.neo4j.open-in-view",
      "type": "java.lang.Boolean",
      "description": "Register OpenSessionInViewInterceptor that binds a Neo4j Session to the thread for the entire processing of the request.",
      "deprecation": {
        "level": "error"
      }
    },
    {
      "name": "spring.data.neo4j.password",
      "type": "java.lang.String",
      "description": "Login password of the server.",
      "deprecation": {
        "replacement": "spring.neo4j.authentication.password",
        "level": "warning"
      }
    },
    {
      "name": "spring.data.neo4j.repositories.enabled",
      "type": "java.lang.Boolean",
      "description": "Whether to enable Neo4j repositories.",
      "defaultValue": true,
      "deprecation": {
        "replacement": "spring.data.neo4j.repositories.type",
        "level": "error"
      }
    },
    {
      "name": "spring.data.neo4j.repositories.type",
      "type": "org.springframework.boot.autoconfigure.data.RepositoryType",
      "description": "Type of Neo4j repositories to enable.",
      "defaultValue": "auto"
    },
    {
      "name": "spring.data.neo4j.uri",
      "type": "java.lang.String",
      "description": "URI used by the driver. Auto-detected by default.",
      "deprecation": {
        "replacement": "spring.neo4j.uri",
        "level": "warning"
      }
    },
    {
      "name": "spring.data.neo4j.use-native-types",
      "type": "java.lang.Boolean",
      "description": "Whether to use Neo4j native types wherever possible.",
      "deprecation": {
        "reason": "Native type support is now built-in.",
        "level": "error"
      }
    },
    {
      "name": "spring.data.neo4j.username",
      "type": "java.lang.String",
      "description": "Login user of the server.",
      "deprecation": {
        "replacement": "spring.neo4j.authentication.username",
        "level": "warning"
      }
    },
    {
      "name": "spring.data.r2dbc.repositories.enabled",
      "type": "java.lang.Boolean",
      "description": "Whether to enable R2DBC repositories.",
      "defaultValue": true
    },
    {
      "name": "spring.data.redis.repositories.enabled",
      "type": "java.lang.Boolean",
      "description": "Whether to enable Redis repositories.",
      "defaultValue": true
    },
    {
      "name": "spring.data.rest.detection-strategy",
      "defaultValue": "default"
    },
    {
<<<<<<< HEAD
=======
      "name" : "spring.datasource.continue-on-error",
      "type" : "java.lang.Boolean",
      "deprecation" : {
        "level" : "error",
        "replacement": "spring.sql.init.continue-on-error"
      }
    }, {
      "name" : "spring.datasource.data",
      "type" : "java.util.List<java.lang.String>",
      "deprecation" : {
        "level" : "error",
        "replacement": "spring.sql.init.data-locations"
      }
    }, {
      "name" : "spring.datasource.data-password",
      "type" : "java.lang.String",
      "deprecation" : {
        "level" : "error",
        "replacement": "spring.sql.init.password"
      }
    }, {
      "name" : "spring.datasource.data-username",
      "type" : "java.lang.String",
      "deprecation" : {
        "level" : "error",
        "replacement": "spring.sql.init.username"
      }
    }, {
      "name" : "spring.datasource.initialization-mode",
      "type" : "org.springframework.boot.jdbc.DataSourceInitializationMode",
      "deprecation" : {
        "level" : "error",
        "replacement": "spring.sql.init.mode"
      }
    }, {
>>>>>>> 5e766718
      "name": "spring.datasource.jmx-enabled",
      "type": "java.lang.Boolean",
      "description": "Whether to enable JMX support (if provided by the underlying pool).",
      "defaultValue": false,
      "deprecation": {
        "level": "error",
        "replacement": "spring.datasource.tomcat.jmx-enabled"
      }
    }, {
      "name" : "spring.datasource.platform",
      "type" : "java.lang.String",
      "deprecation" : {
        "level" : "error",
        "replacement": "spring.sql.init.platform"
      }
    }, {
      "name" : "spring.datasource.schema",
      "type" : "java.util.List<java.lang.String>",
      "deprecation" : {
        "level" : "error",
        "replacement": "spring.sql.init.schema-locations"
      }
    }, {
      "name" : "spring.datasource.schema-password",
      "type" : "java.lang.String",
      "deprecation" : {
        "level" : "error",
        "replacement": "spring.sql.init.password"
      }
    }, {
      "name" : "spring.datasource.schema-username",
      "type" : "java.lang.String",
      "deprecation" : {
        "level" : "error",
        "replacement": "spring.sql.init.username"
      }
    }, {
      "name" : "spring.datasource.separator",
      "type" : "java.lang.String",
      "deprecation" : {
        "level" : "error",
        "replacement": "spring.sql.init.separator"
      }
    }, {
      "name" : "spring.datasource.sql-script-encoding",
      "type" : "java.nio.charset.Charset",
      "deprecation" : {
        "level" : "error",
        "replacement": "spring.sql.init.encoding"
      }
    }, {
      "name": "spring.elasticsearch.jest.connection-timeout",
      "type": "java.time.Duration",
      "description": "Connection timeout.",
      "deprecation": {
        "level": "error"
      }
    },
    {
      "name": "spring.elasticsearch.jest.multi-threaded",
      "type": "java.lang.Boolean",
      "description": "Whether to enable connection requests from multiple execution threads.",
      "deprecation": {
        "level": "error"
      }
    },
    {
      "name": "spring.elasticsearch.jest.password",
      "type": "java.lang.String",
      "description": "Login password.",
      "deprecation": {
        "level": "error"
      }
    },
    {
      "name": "spring.elasticsearch.jest.proxy.host",
      "type": "java.lang.String",
      "description": "Proxy host the HTTP client should use.",
      "deprecation": {
        "level": "error"
      }
    },
    {
      "name": "spring.elasticsearch.jest.proxy.port",
      "type": "java.lang.Integer",
      "description": "Proxy port the HTTP client should use.",
      "deprecation": {
        "level": "error"
      }
    },
    {
      "name": "spring.elasticsearch.jest.read-timeout",
      "type": "java.time.Duration",
      "description": "Read timeout.",
      "deprecation": {
        "level": "error"
      }
    },
    {
      "name": "spring.elasticsearch.jest.uris",
      "type": "java.util.List<java.lang.String>",
      "description": "Comma-separated list of the Elasticsearch instances to use.",
      "deprecation": {
        "level": "error"
      }
    },
    {
      "name": "spring.elasticsearch.jest.username",
      "type": "java.lang.String",
      "description": "Login username.",
      "deprecation": {
        "level": "error"
      }
    },
    {
      "name": "spring.elasticsearch.rest.uris",
      "defaultValue": [
        "http://localhost:9200"
      ]
    },
    {
      "name": "spring.elasticsearch.uris",
      "defaultValue": [
        "http://localhost:9200"
      ]
    },
    {
      "name": "spring.flyway.baseline-migration-prefix",
      "defaultValue": "B"
    },
    {
      "name": "spring.flyway.check-location",
      "type": "java.lang.Boolean",
      "deprecation": {
        "replacement": "spring.flyway.fail-on-missing-locations",
        "level": "error"
      }
    },
    {
      "name": "spring.flyway.connect-retries-interval",
      "defaultValue": 120
    },
    {
      "name": "spring.flyway.dry-run-output",
      "type": "java.io.OutputStream",
      "deprecation": {
        "level": "error",
        "reason": "Flyway pro edition only."
      }
    },
    {
      "name": "spring.flyway.error-handlers",
      "type": "org.flywaydb.core.api.errorhandler.ErrorHandler[]",
      "deprecation": {
        "level": "error",
        "reason": "Flyway pro edition only."
      }
    },
    {
      "name": "spring.flyway.locations",
      "sourceType": "org.springframework.boot.autoconfigure.flyway.FlywayProperties",
      "defaultValue": [
        "classpath:db/migration"
      ]
    },
    {
      "name": "spring.flyway.lock-retry-count",
      "defaultValue": 50
    },
    {
      "name": "spring.flyway.placeholder-separator",
      "defaultValue": ":"
    },
    {
      "name": "spring.flyway.script-placeholder-prefix",
      "defaultValue": "FP__"
    },
    {
      "name": "spring.flyway.script-placeholder-suffix",
      "defaultValue": "__"
    },
    {
      "name": "spring.flyway.sql-migration-suffix",
      "type": "java.lang.String",
      "deprecation": {
        "replacement": "spring.flyway.sql-migration-suffixes",
        "level": "error"
      }
    },
    {
      "name": "spring.flyway.sql-migration-suffixes",
      "sourceType": "org.springframework.boot.autoconfigure.flyway.FlywayProperties",
      "defaultValue": [
        ".sql"
      ]
    },
    {
      "name": "spring.flyway.undo-sql-migration-prefix",
      "type": "java.lang.String",
      "deprecation": {
        "level": "error",
        "reason": "Flyway pro edition only."
      }
    },
    {
      "name": "spring.flyway.vault-secrets",
      "type": "java.util.List<java.lang.String>",
      "deprecation": {
        "level": "error",
        "reason": "Removed in the open source release of Flyway 7.12."
      }
    },
    {
      "name": "spring.flyway.vault-token",
      "type": "java.lang.String",
      "deprecation": {
        "level": "error",
        "reason": "Removed in the open source release of Flyway 7.12."
      }
    },
    {
      "name": "spring.flyway.vault-url",
      "type": "java.lang.String",
      "deprecation": {
        "level": "error",
        "reason": "Removed in the open source release of Flyway 7.12."
      }
    },
    {
      "name": "spring.freemarker.prefix",
      "defaultValue": ""
    },
    {
      "name": "spring.freemarker.suffix",
      "defaultValue": ".ftlh"
    },
    {
      "name": "spring.git.properties",
      "type": "java.lang.String",
      "description": "Resource reference to a generated git info properties file.",
      "deprecation": {
        "replacement": "spring.info.git.location",
        "level": "error"
      }
    },
    {
      "name": "spring.groovy.template.prefix",
      "defaultValue": ""
    },
    {
      "name": "spring.groovy.template.suffix",
      "defaultValue": ".tpl"
    },
    {
      "name": "spring.http.converters.preferred-json-mapper",
      "type": "java.lang.String",
      "description": "Preferred JSON mapper to use for HTTP message conversion. By default, auto-detected according to the environment.",
      "deprecation": {
        "replacement": "spring.mvc.converters.preferred-json-mapper",
        "level": "error"
      }
    },
    {
      "name": "spring.http.encoding.charset",
      "type": "java.nio.charset.Charset",
      "description": "Charset of HTTP requests and responses. Added to the Content-Type header if not set explicitly.",
      "deprecation": {
        "replacement": "server.servlet.encoding.charset",
        "level": "error"
      }
    },
    {
      "name": "spring.http.encoding.enabled",
      "type": "java.lang.Boolean",
      "description": "Whether to enable http encoding support.",
      "defaultValue": true,
      "deprecation": {
        "replacement": "server.servlet.encoding.enabled",
        "level": "error"
      }
    },
    {
      "name": "spring.http.encoding.force",
      "type": "java.lang.Boolean",
      "description": "Whether to force the encoding to the configured charset on HTTP requests and responses.",
      "defaultValue": false,
      "deprecation": {
        "replacement": "server.servlet.encoding.force",
        "level": "error"
      }
    },
    {
      "name": "spring.http.encoding.force-request",
      "type": "java.lang.Boolean",
      "description": "Whether to force the encoding to the configured charset on HTTP requests. Defaults to true when force has not been specified.",
      "defaultValue": true,
      "deprecation": {
        "replacement": "server.servlet.encoding.force-request",
        "level": "error"
      }
    },
    {
      "name": "spring.http.encoding.force-response",
      "type": "java.lang.Boolean",
      "description": "Whether to force the encoding to the configured charset on HTTP responses.",
      "defaultValue": false,
      "deprecation": {
        "replacement": "server.servlet.encoding.force-response",
        "level": "error"
      }
    },
    {
      "name": "spring.http.encoding.mapping",
      "type": "java.util.Map<java.util.Locale,java.nio.charset.Charset>",
      "description": "Locale in which to encode mapping.",
      "deprecation": {
        "replacement": "server.servlet.encoding.mapping",
        "level": "error"
      }
    },
    {
      "name": "spring.http.log-request-details",
      "type": "java.lang.Boolean",
      "description": "Whether logging of (potentially sensitive) request details at DEBUG and TRACE level is allowed.",
      "defaultValue": false,
      "deprecation": {
        "replacement": "spring.mvc.log-request-details",
        "level": "error"
      }
    },
    {
      "name": "spring.info.build.location",
      "defaultValue": "classpath:META-INF/build-info.properties"
    },
    {
      "name": "spring.info.git.location",
      "defaultValue": "classpath:git.properties"
    },
    {
      "name": "spring.integration.jdbc.initialize-schema",
      "defaultValue": "embedded"
    },
    {
      "name": "spring.jackson.constructor-detector",
      "defaultValue": "default"
    },
    {
      "name": "spring.jackson.joda-date-time-format",
      "type": "java.lang.String",
      "description": "Joda date time format string. If not configured, \"date-format\" is used as a fallback if it is configured with a format string.",
      "deprecation": {
        "level": "error"
      }
    },
    {
      "name": "spring.jpa.open-in-view",
      "defaultValue": true
    },
    {
      "name": "spring.jta.bitronix.properties.allow-multiple-lrc",
      "type": "java.lang.Boolean",
      "deprecation": {
        "level": "error"
      }
    },
    {
      "name": "spring.jta.bitronix.properties.asynchronous2-pc",
      "type": "java.lang.Boolean",
      "deprecation": {
        "level": "error"
      }
    },
    {
      "name": "spring.jta.bitronix.properties.background-recovery-interval",
      "type": "java.lang.Integer",
      "deprecation": {
        "level": "error"
      }
    },
    {
      "name": "spring.jta.bitronix.properties.background-recovery-interval-seconds",
      "type": "java.lang.Integer",
      "deprecation": {
        "level": "error"
      }
    },
    {
      "name": "spring.jta.bitronix.properties.current-node-only-recovery",
      "type": "java.lang.Boolean",
      "deprecation": {
        "level": "error"
      }
    },
    {
      "name": "spring.jta.bitronix.properties.debug-zero-resource-transaction",
      "type": "java.lang.Boolean",
      "deprecation": {
        "level": "error"
      }
    },
    {
      "name": "spring.jta.bitronix.properties.default-transaction-timeout",
      "type": "java.lang.Integer",
      "deprecation": {
        "level": "error"
      }
    },
    {
      "name": "spring.jta.bitronix.properties.disable-jmx",
      "type": "java.lang.Boolean",
      "deprecation": {
        "level": "error"
      }
    },
    {
      "name": "spring.jta.bitronix.properties.exception-analyzer",
      "type": "java.lang.String",
      "deprecation": {
        "level": "error"
      }
    },
    {
      "name": "spring.jta.bitronix.properties.filter-log-status",
      "type": "java.lang.Boolean",
      "deprecation": {
        "level": "error"
      }
    },
    {
      "name": "spring.jta.bitronix.properties.force-batching-enabled",
      "type": "java.lang.Boolean",
      "deprecation": {
        "level": "error"
      }
    },
    {
      "name": "spring.jta.bitronix.properties.forced-write-enabled",
      "type": "java.lang.Boolean",
      "deprecation": {
        "level": "error"
      }
    },
    {
      "name": "spring.jta.bitronix.properties.graceful-shutdown-interval",
      "type": "java.lang.String",
      "deprecation": {
        "level": "error"
      }
    },
    {
      "name": "spring.jta.bitronix.properties.jndi-transaction-synchronization-registry-name",
      "type": "java.lang.String",
      "deprecation": {
        "level": "error"
      }
    },
    {
      "name": "spring.jta.bitronix.properties.jndi-user-transaction-name",
      "type": "java.lang.String",
      "deprecation": {
        "level": "error"
      }
    },
    {
      "name": "spring.jta.bitronix.properties.journal",
      "type": "java.lang.String",
      "deprecation": {
        "level": "error"
      }
    },
    {
      "name": "spring.jta.bitronix.properties.log-part1-filename",
      "type": "java.lang.String",
      "deprecation": {
        "level": "error"
      }
    },
    {
      "name": "spring.jta.bitronix.properties.log-part2-filename",
      "type": "java.lang.String",
      "deprecation": {
        "level": "error"
      }
    },
    {
      "name": "spring.jta.bitronix.properties.max-log-size-in-mb",
      "type": "java.lang.Integer",
      "deprecation": {
        "level": "error"
      }
    },
    {
      "name": "spring.jta.bitronix.properties.resource-configuration-filename",
      "type": "java.lang.String",
      "deprecation": {
        "level": "error"
      }
    },
    {
      "name": "spring.jta.bitronix.properties.server-id",
      "type": "java.lang.String",
      "deprecation": {
        "level": "error"
      }
    },
    {
      "name": "spring.jta.bitronix.properties.skip-corrupted-logs",
      "type": "java.lang.Boolean",
      "deprecation": {
        "level": "error"
      }
    },
    {
      "name": "spring.jta.bitronix.properties.warn-about-zero-resource-transaction",
      "type": "java.lang.Boolean",
      "deprecation": {
        "level": "error"
      }
    },
    {
      "name": "spring.jta.enabled",
      "type": "java.lang.Boolean",
      "description": "Whether to enable JTA support.",
      "defaultValue": true
    },
    {
      "name": "spring.jta.narayana.default-timeout",
      "type": "java.time.Duration",
      "description": "Transaction timeout. If a duration suffix is not specified, seconds will be used.",
      "defaultValue": "60s",
      "deprecation": {
        "level": "error",
        "reason": "Narayana support has moved to third party starter."
      }
    },
    {
      "name": "spring.jta.narayana.expiry-scanners",
      "type": "java.util.List<java.lang.String>",
      "description": "Comma-separated list of expiry scanners.",
      "defaultValue": [
        "com.arjuna.ats.internal.arjuna.recovery.ExpiredTransactionStatusManagerScanner"
      ],
      "deprecation": {
        "level": "error",
        "reason": "Narayana support has moved to third party starter."
      }
    },
    {
      "name": "spring.jta.narayana.log-dir",
      "type": "java.lang.String",
      "description": "Transaction object store directory.",
      "deprecation": {
        "level": "error",
        "reason": "Narayana support has moved to third party starter."
      }
    },
    {
      "name": "spring.jta.narayana.one-phase-commit",
      "type": "java.lang.Boolean",
      "description": "Whether to enable one phase commit optimization.",
      "defaultValue": true,
      "deprecation": {
        "level": "error",
        "reason": "Narayana support has moved to third party starter."
      }
    },
    {
      "name": "spring.jta.narayana.periodic-recovery-period",
      "type": "java.time.Duration",
      "description": "Interval in which periodic recovery scans are performed. If a duration suffix is not specified, seconds will be used.",
      "defaultValue": "120s",
      "deprecation": {
        "level": "error",
        "reason": "Narayana support has moved to third party starter."
      }
    },
    {
      "name": "spring.jta.narayana.recovery-backoff-period",
      "type": "java.time.Duration",
      "description": "Back off period between first and second phases of the recovery scan. If a duration suffix is not specified, seconds will be used.",
      "defaultValue": "10s",
      "deprecation": {
        "level": "error",
        "reason": "Narayana support has moved to third party starter."
      }
    },
    {
      "name": "spring.jta.narayana.recovery-db-pass",
      "type": "java.lang.String",
      "description": "Database password to be used by the recovery manager.",
      "deprecation": {
        "level": "error",
        "reason": "Narayana support has moved to third party starter."
      }
    },
    {
      "name": "spring.jta.narayana.recovery-db-user",
      "type": "java.lang.String",
      "description": "Database username to be used by the recovery manager.",
      "deprecation": {
        "level": "error",
        "reason": "Narayana support has moved to third party starter."
      }
    },
    {
      "name": "spring.jta.narayana.recovery-jms-pass",
      "type": "java.lang.String",
      "description": "JMS password to be used by the recovery manager.",
      "deprecation": {
        "level": "error",
        "reason": "Narayana support has moved to third party starter."
      }
    },
    {
      "name": "spring.jta.narayana.recovery-jms-user",
      "type": "java.lang.String",
      "description": "JMS username to be used by the recovery manager.",
      "deprecation": {
        "level": "error",
        "reason": "Narayana support has moved to third party starter."
      }
    },
    {
      "name": "spring.jta.narayana.recovery-modules",
      "type": "java.util.List<java.lang.String>",
      "description": "Comma-separated list of recovery modules.",
      "deprecation": {
        "level": "error",
        "reason": "Narayana support has moved to third party starter."
      }
    },
    {
      "name": "spring.jta.narayana.transaction-manager-id",
      "type": "java.lang.String",
      "description": "Unique transaction manager id.",
      "defaultValue": "1",
      "deprecation": {
        "level": "error",
        "reason": "Narayana support has moved to third party starter."
      }
    },
    {
      "name": "spring.jta.narayana.xa-resource-orphan-filters",
      "type": "java.util.List<java.lang.String>",
      "description": "Comma-separated list of orphan filters.",
      "deprecation": {
        "level": "error",
        "reason": "Narayana support has moved to third party starter."
      }
    },
    {
      "name": "spring.kafka.admin.ssl.keystore-location",
      "type": "org.springframework.core.io.Resource",
      "description": "Location of the key store file.",
      "deprecation": {
        "replacement": "spring.kafka.admin.ssl.key-store-location",
        "level": "error"
      }
    },
    {
      "name": "spring.kafka.admin.ssl.keystore-password",
      "type": "java.lang.String",
      "description": "Store password for the key store file.",
      "deprecation": {
        "replacement": "spring.kafka.admin.ssl.key-store-password",
        "level": "error"
      }
    },
    {
      "name": "spring.kafka.admin.ssl.truststore-location",
      "type": "org.springframework.core.io.Resource",
      "description": "Location of the trust store file.",
      "deprecation": {
        "replacement": "spring.kafka.admin.ssl.trust-store-location",
        "level": "error"
      }
    },
    {
      "name": "spring.kafka.admin.ssl.truststore-password",
      "type": "java.lang.String",
      "description": "Store password for the trust store file.",
      "deprecation": {
        "replacement": "spring.kafka.admin.ssl.trust-store-password",
        "level": "error"
      }
    },
    {
      "name": "spring.kafka.consumer.isolation-level",
      "defaultValue": "read-uncommitted"
    },
    {
      "name": "spring.kafka.consumer.ssl.keystore-location",
      "type": "org.springframework.core.io.Resource",
      "description": "Location of the key store file.",
      "deprecation": {
        "replacement": "spring.kafka.consumer.ssl.key-store-location",
        "level": "error"
      }
    },
    {
      "name": "spring.kafka.consumer.ssl.keystore-password",
      "type": "java.lang.String",
      "description": "Store password for the key store file.",
      "deprecation": {
        "replacement": "spring.kafka.consumer.ssl.key-store-password",
        "level": "error"
      }
    },
    {
      "name": "spring.kafka.consumer.ssl.truststore-location",
      "type": "org.springframework.core.io.Resource",
      "description": "Location of the trust store file.",
      "deprecation": {
        "replacement": "spring.kafka.consumer.ssl.trust-store-location",
        "level": "error"
      }
    },
    {
      "name": "spring.kafka.consumer.ssl.truststore-password",
      "type": "java.lang.String",
      "description": "Store password for the trust store file.",
      "deprecation": {
        "replacement": "spring.kafka.consumer.ssl.trust-store-password",
        "level": "error"
      }
    },
    {
      "name": "spring.kafka.jaas.control-flag",
      "defaultValue": "required"
    },
    {
      "name": "spring.kafka.listener.only-log-record-metadata",
      "type": "java.lang.Boolean",
      "defaultValue": true,
      "description": "Whether to suppress the entire record from being written to the log when retries are being attempted.",
      "deprecation": {
        "reason": "Use KafkaUtils#setConsumerRecordFormatter instead.",
        "level": "error"
      }
    },
    {
      "name": "spring.kafka.listener.type",
      "defaultValue": "single"
    },
    {
      "name": "spring.kafka.producer.ssl.keystore-location",
      "type": "org.springframework.core.io.Resource",
      "description": "Location of the key store file.",
      "deprecation": {
        "replacement": "spring.kafka.producer.ssl.key-store-location",
        "level": "error"
      }
    },
    {
      "name": "spring.kafka.producer.ssl.keystore-password",
      "type": "java.lang.String",
      "description": "Store password for the key store file.",
      "deprecation": {
        "replacement": "spring.kafka.producer.ssl.key-store-password",
        "level": "error"
      }
    },
    {
      "name": "spring.kafka.producer.ssl.truststore-location",
      "type": "org.springframework.core.io.Resource",
      "description": "Location of the trust store file.",
      "deprecation": {
        "replacement": "spring.kafka.producer.ssl.trust-store-location",
        "level": "error"
      }
    },
    {
      "name": "spring.kafka.producer.ssl.truststore-password",
      "type": "java.lang.String",
      "description": "Store password for the trust store file.",
      "deprecation": {
        "replacement": "spring.kafka.producer.ssl.trust-store-password",
        "level": "error"
      }
    },
    {
      "name": "spring.kafka.ssl.keystore-location",
      "type": "org.springframework.core.io.Resource",
      "description": "Location of the key store file.",
      "deprecation": {
        "replacement": "spring.kafka.ssl.key-store-location",
        "level": "error"
      }
    },
    {
      "name": "spring.kafka.ssl.keystore-password",
      "type": "java.lang.String",
      "description": "Store password for the key store file.",
      "deprecation": {
        "replacement": "spring.kafka.ssl.key-store-password",
        "level": "error"
      }
    },
    {
      "name": "spring.kafka.ssl.truststore-location",
      "type": "org.springframework.core.io.Resource",
      "description": "Location of the trust store file.",
      "deprecation": {
        "replacement": "spring.kafka.ssl.trust-store-location",
        "level": "error"
      }
    },
    {
      "name": "spring.kafka.ssl.truststore-password",
      "type": "java.lang.String",
      "description": "Store password for the trust store file.",
      "deprecation": {
        "replacement": "spring.kafka.ssl.trust-store-password",
        "level": "error"
      }
    },
    {
      "name": "spring.kafka.streams.cache-max-bytes-buffering",
      "type": "java.lang.Integer",
      "deprecation": {
        "replacement": "spring.kafka.streams.cache-max-size-buffering",
        "level": "error"
      }
    },
    {
      "name": "spring.liquibase.check-change-log-location",
      "type": "java.lang.Boolean",
      "description": "Check the change log location exists.",
      "defaultValue": true,
      "deprecation": {
        "reason": "Liquibase has it's own check that checks if the change log location exists making this property redundant.",
        "level": "error"
      }
    },
    {
      "name": "spring.mail.test-connection",
      "description": "Whether to test that the mail server is available on startup.",
      "sourceType": "org.springframework.boot.autoconfigure.mail.MailProperties",
      "type": "java.lang.Boolean",
      "defaultValue": false
    },
    {
      "name": "spring.mongodb.embedded.features",
      "deprecation": {
        "level": "error",
        "reason": "Feature support has been removed from Embedded Mongo. A custom MongodConfig bean should be defined instead."
      }
    },
    {
      "name": "spring.mustache.prefix",
      "defaultValue": "classpath:/templates/"
    },
    {
      "name": "spring.mustache.reactive.media-types",
      "defaultValue": "text/html;charset=UTF-8"
    },
    {
      "name": "spring.mustache.suffix",
      "defaultValue": ".mustache"
    },
    {
      "name": "spring.mvc.converters.preferred-json-mapper",
      "type": "java.lang.String",
      "description": "Preferred JSON mapper to use for HTTP message conversion. By default, auto-detected according to the environment."
    },
    {
      "name": "spring.mvc.favicon.enabled",
      "type": "java.lang.Boolean",
      "description": "Whether to enable resolution of favicon.ico.",
      "deprecation": {
        "level": "error"
      }
    },
    {
      "name": "spring.mvc.formcontent.filter.enabled",
      "type": "java.lang.Boolean",
      "description": "Whether to enable Spring's FormContentFilter.",
      "defaultValue": true
    },
    {
      "name": "spring.mvc.formcontent.putfilter.enabled",
      "type": "java.lang.Boolean",
      "description": "Whether to enable Spring's HttpPutFormContentFilter.",
      "defaultValue": true,
      "deprecation": {
        "replacement": "spring.mvc.formcontent.filter.enabled",
        "level": "error"
      }
    },
    {
      "name": "spring.mvc.hiddenmethod.filter.enabled",
      "type": "java.lang.Boolean",
      "description": "Whether to enable Spring's HiddenHttpMethodFilter.",
      "defaultValue": false
    },
    {
      "name": "spring.mvc.locale",
      "type": "java.util.Locale",
      "deprecation": {
        "replacement": "spring.web.locale",
        "level": "error"
      }
    },
    {
      "name": "spring.mvc.locale-resolver",
      "type": "org.springframework.boot.autoconfigure.web.WebProperties$LocaleResolver",
      "deprecation": {
        "replacement": "spring.web.locale-resolver",
        "level": "error"
      }
    },
    {
      "name": "spring.mvc.pathmatch.matching-strategy",
      "defaultValue": "path-pattern-parser"
    },
    {
      "name": "spring.neo4j.security.trust-strategy",
      "defaultValue": "trust-system-ca-signed-certificates"
    },
    {
      "name": "spring.neo4j.uri",
      "defaultValue": "bolt://localhost:7687"
    },
    {
      "name": "spring.netty.leak-detection",
      "defaultValue": "simple"
    },
    {
      "name": "spring.quartz.jdbc.comment-prefix",
      "defaultValue": [
        "#",
        "--"
      ]
    },
    {
      "name": "spring.quartz.jdbc.initialize-schema",
      "defaultValue": "embedded"
    },
    {
      "name": "spring.quartz.job-store-type",
      "defaultValue": "memory"
    },
    {
      "name": "spring.quartz.scheduler-name",
      "defaultValue": "quartzScheduler"
    },
    {
      "name": "spring.r2dbc.pool.validation-depth",
      "defaultValue": "local"
    },
    {
      "name": "spring.rabbitmq.address-shuffle-mode",
      "defaultValue": "none"
    },
    {
      "name": "spring.rabbitmq.cache.connection.mode",
      "defaultValue": "channel"
    },
    {
      "name": "spring.rabbitmq.dynamic",
      "type": "java.lang.Boolean",
      "description": "Whether to create an AmqpAdmin bean.",
      "defaultValue": true
    },
    {
      "name": "spring.rabbitmq.listener.simple.transaction-size",
      "type": "java.lang.Integer",
      "deprecation": {
        "level": "error"
      }
    },
    {
      "name": "spring.rabbitmq.listener.type",
      "defaultValue": "simple"
    },
    {
      "name": "spring.rabbitmq.publisher-confirms",
      "type": "java.lang.Boolean",
      "deprecation": {
        "level": "error"
      }
    },
    {
      "name": "spring.rabbitmq.template.queue",
      "type": "java.lang.String",
      "deprecation": {
        "replacement": "spring.rabbitmq.template.default-receive-queue",
        "level": "error"
      }
    },
    {
      "name": "spring.reactor.stacktrace-mode.enabled",
      "description": "Whether Reactor should collect stacktrace information at runtime.",
      "defaultValue": false,
      "deprecation": {
        "replacement": "spring.reactor.debug-agent.enabled"
      }
    },
    {
      "name": "spring.resources.add-mappings",
      "type": "java.lang.Boolean",
      "deprecation": {
        "replacement": "spring.web.resources.add-mappings",
        "level": "error"
      }
    },
    {
      "name": "spring.resources.cache.cachecontrol.cache-private",
      "type": "java.lang.Boolean",
      "deprecation": {
        "replacement": "spring.web.resources.cache.cachecontrol.cache-private",
        "level": "error"
      }
    },
    {
      "name": "spring.resources.cache.cachecontrol.cache-public",
      "type": "java.lang.Boolean",
      "deprecation": {
        "replacement": "spring.web.resources.cache.cachecontrol.cache-public",
        "level": "error"
      }
    },
    {
      "name": "spring.resources.cache.cachecontrol.max-age",
      "type": "java.time.Duration",
      "deprecation": {
        "replacement": "spring.web.resources.cache.cachecontrol.max-age",
        "level": "error"
      }
    },
    {
      "name": "spring.resources.cache.cachecontrol.must-revalidate",
      "type": "java.lang.Boolean",
      "deprecation": {
        "replacement": "spring.web.resources.cache.cachecontrol.must-revalidate",
        "level": "error"
      }
    },
    {
      "name": "spring.resources.cache.cachecontrol.no-cache",
      "type": "java.lang.Boolean",
      "deprecation": {
        "replacement": "spring.web.resources.cache.cachecontrol.no-cache",
        "level": "error"
      }
    },
    {
      "name": "spring.resources.cache.cachecontrol.no-store",
      "type": "java.lang.Boolean",
      "deprecation": {
        "replacement": "spring.web.resources.cache.cachecontrol.no-store",
        "level": "error"
      }
    },
    {
      "name": "spring.resources.cache.cachecontrol.no-transform",
      "type": "java.lang.Boolean",
      "deprecation": {
        "replacement": "spring.web.resources.cache.cachecontrol.no-transform",
        "level": "error"
      }
    },
    {
      "name": "spring.resources.cache.cachecontrol.proxy-revalidate",
      "type": "java.lang.Boolean",
      "deprecation": {
        "replacement": "spring.web.resources.cache.cachecontrol.proxy-revalidate",
        "level": "error"
      }
    },
    {
      "name": "spring.resources.cache.cachecontrol.s-max-age",
      "type": "java.time.Duration",
      "deprecation": {
        "replacement": "spring.web.resources.cache.cachecontrol.s-max-age",
        "level": "error"
      }
    },
    {
      "name": "spring.resources.cache.cachecontrol.stale-if-error",
      "type": "java.time.Duration",
      "deprecation": {
        "replacement": "spring.web.resources.cache.cachecontrol.stale-if-error",
        "level": "error"
      }
    },
    {
      "name": "spring.resources.cache.cachecontrol.stale-while-revalidate",
      "type": "java.time.Duration",
      "deprecation": {
        "replacement": "spring.web.resources.cache.cachecontrol.stale-while-revalidate",
        "level": "error"
      }
    },
    {
      "name": "spring.resources.cache.period",
      "type": "java.time.Duration",
      "deprecation": {
        "replacement": "spring.web.resources.cache.period",
        "level": "error"
      }
    },
    {
      "name": "spring.resources.cache.use-last-modified",
      "type": "java.lang.Boolean",
      "deprecation": {
        "replacement": "spring.web.resources.cache.use-last-modified",
        "level": "error"
      }
    },
    {
      "name": "spring.resources.chain.cache",
      "type": "java.lang.Boolean",
      "deprecation": {
        "replacement": "spring.web.resources.chain.cache",
        "level": "error"
      }
    },
    {
      "name": "spring.resources.chain.compressed",
      "type": "java.lang.Boolean",
      "deprecation": {
        "replacement": "spring.web.resources.chain.compressed",
        "level": "error"
      }
    },
    {
      "name": "spring.resources.chain.enabled",
      "type": "java.lang.Boolean",
      "deprecation": {
        "replacement": "spring.web.resources.chain.enabled",
        "level": "error"
      }
    },
    {
      "name": "spring.resources.chain.gzipped",
      "type": "java.lang.Boolean",
      "deprecation": {
        "replacement": "spring.web.resources.chain.compressed",
        "level": "error"
      }
    },
    {
      "name": "spring.resources.chain.html-application-cache",
      "type": "java.lang.Boolean",
      "deprecation": {
        "level": "error"
      }
    },
    {
      "name": "spring.resources.chain.strategy.content.enabled",
      "type": "java.lang.Boolean",
      "deprecation": {
        "replacement": "spring.web.resources.chain.strategy.content.enabled",
        "level": "error"
      }
    },
    {
      "name": "spring.resources.chain.strategy.content.paths",
      "type": "java.lang.String[]",
      "deprecation": {
        "replacement": "spring.web.resources.chain.strategy.content.paths",
        "level": "error"
      }
    },
    {
      "name": "spring.resources.chain.strategy.fixed.enabled",
      "type": "java.lang.Boolean",
      "deprecation": {
        "replacement": "spring.web.resources.chain.strategy.fixed.enabled",
        "level": "error"
      }
    },
    {
      "name": "spring.resources.chain.strategy.fixed.paths",
      "type": "java.lang.String[]",
      "deprecation": {
        "replacement": "spring.web.resources.chain.strategy.fixed.paths",
        "level": "error"
      }
    },
    {
      "name": "spring.resources.chain.strategy.fixed.version",
      "type": "java.lang.String",
      "deprecation": {
        "replacement": "spring.web.resources.chain.strategy.fixed.version",
        "level": "error"
      }
    },
    {
      "name": "spring.resources.static-locations",
      "type": "java.lang.String[]",
      "deprecation": {
        "replacement": "spring.web.resources.static-locations",
        "level": "error"
      }
    },
    {
      "name": "spring.rsocket.server.transport",
      "defaultValue": "tcp"
    },
    {
      "name": "spring.security.filter.dispatcher-types",
      "defaultValue": [
        "async",
        "error",
        "request"
      ]
    },
    {
      "name": "spring.security.filter.order",
      "defaultValue": -100
    },
    {
      "name": "spring.session.hazelcast.flush-mode",
      "defaultValue": "on-save"
    },
    {
      "name": "spring.session.hazelcast.save-mode",
      "defaultValue": "on-set-attribute"
    },
    {
      "name": "spring.session.jdbc.flush-mode",
      "defaultValue": "on-save"
    },
    {
      "name": "spring.session.jdbc.initialize-schema",
      "defaultValue": "embedded"
    },
    {
      "name": "spring.session.jdbc.save-mode",
      "defaultValue": "on-set-attribute"
    },
    {
      "name": "spring.session.redis.configure-action",
      "defaultValue": "notify-keyspace-events"
    },
    {
      "name": "spring.session.redis.flush-mode",
      "defaultValue": "on-save"
    },
    {
      "name": "spring.session.redis.save-mode",
      "defaultValue": "on-set-attribute"
    },
    {
      "name": "spring.session.servlet.filter-dispatcher-types",
      "defaultValue": [
        "async",
        "error",
        "request"
      ]
    },
    {
      "name": "spring.sql.init.enabled",
      "type": "java.lang.Boolean",
      "description": "Whether basic script-based initialization of an SQL database is enabled.",
      "defaultValue": true,
      "deprecation": {
        "replacement": "spring.sql.init.mode",
        "level": "warning"
      }
    },
    {
      "name": "spring.sql.init.mode",
      "defaultValue": "embedded"
    },
    {
      "name": "spring.thymeleaf.prefix",
      "defaultValue": "classpath:/templates/"
    },
    {
      "name": "spring.thymeleaf.reactive.media-types",
      "defaultValue": [
        "text/html",
        "application/xhtml+xml",
        "application/xml",
        "text/xml",
        "application/rss+xml",
        "application/atom+xml",
        "application/javascript",
        "application/ecmascript",
        "text/javascript",
        "text/ecmascript",
        "application/json",
        "text/css",
        "text/plain",
        "text/event-stream"
      ]
    },
    {
      "name": "spring.thymeleaf.suffix",
      "defaultValue": ".html"
    },
    {
      "name": "spring.web.locale-resolver",
      "defaultValue": "accept-header"
    },
    {
      "name": "spring.webflux.hiddenmethod.filter.enabled",
      "type": "java.lang.Boolean",
      "description": "Whether to enable Spring's HiddenHttpMethodFilter.",
      "defaultValue": false
    },
    {
      "name": "spring.webflux.session.timeout",
      "defaultValue": "30m"
    },
    {
      "name": "spring.webservices.wsdl-locations",
      "type": "java.util.List<java.lang.String>",
      "description": "Comma-separated list of locations of WSDLs and accompanying XSDs to be exposed as beans."
    }
  ],
  "hints": [
    {
      "name": "server.servlet.jsp.class-name",
      "providers": [
        {
          "name": "class-reference",
          "parameters": {
            "target": "jakarta.servlet.http.HttpServlet"
          }
        }
      ]
    },
    {
      "name": "server.tomcat.accesslog.encoding",
      "providers": [
        {
          "name": "handle-as",
          "parameters": {
            "target": "java.nio.charset.Charset"
          }
        }
      ]
    },
    {
      "name": "server.tomcat.accesslog.locale",
      "providers": [
        {
          "name": "handle-as",
          "parameters": {
            "target": "java.util.Locale"
          }
        }
      ]
    },
    {
      "name": "server.tomcat.relaxed-path-chars",
      "values": [
        {
          "value": "<"
        },
        {
          "value": ">"
        },
        {
          "value": "["
        },
        {
          "value": "\\"
        },
        {
          "value": "]"
        },
        {
          "value": "^"
        },
        {
          "value": "`"
        },
        {
          "value": "{"
        },
        {
          "value": "|"
        },
        {
          "value": "}"
        }
      ]
    },
    {
      "name": "server.tomcat.relaxed-query-chars",
      "values": [
        {
          "value": "<"
        },
        {
          "value": ">"
        },
        {
          "value": "["
        },
        {
          "value": "\\"
        },
        {
          "value": "]"
        },
        {
          "value": "^"
        },
        {
          "value": "`"
        },
        {
          "value": "{"
        },
        {
          "value": "|"
        },
        {
          "value": "}"
        }
      ]
    },
    {
      "name": "spring.cache.jcache.provider",
      "providers": [
        {
          "name": "class-reference",
          "parameters": {
            "target": "javax.cache.spi.CachingProvider"
          }
        }
      ]
    },
    {
      "name": "spring.data.cassandra.schema-action",
      "providers": [
        {
          "name": "handle-as",
          "parameters": {
            "target": "org.springframework.data.cassandra.config.SchemaAction"
          }
        }
      ]
    },
    {
      "name": "spring.data.mongodb.field-naming-strategy",
      "providers": [
        {
          "name": "class-reference",
          "parameters": {
            "target": "org.springframework.data.mapping.model.FieldNamingStrategy"
          }
        }
      ]
    },
    {
      "name": "spring.data.mongodb.grid-fs-database",
      "type": "java.lang.String",
      "deprecation": {
        "replacement": "spring.data.mongodb.gridfs.database",
        "level": "error"
      }
    },
    {
      "name": "spring.datasource.data",
      "providers": [
        {
          "name": "handle-as",
          "parameters": {
            "target": "java.util.List<org.springframework.core.io.Resource>"
          }
        }
      ]
    },
    {
      "name": "spring.datasource.driver-class-name",
      "providers": [
        {
          "name": "class-reference",
          "parameters": {
            "target": "java.sql.Driver"
          }
        }
      ]
    },
    {
      "name": "spring.datasource.schema",
      "providers": [
        {
          "name": "handle-as",
          "parameters": {
            "target": "java.util.List<org.springframework.core.io.Resource>"
          }
        }
      ]
    },
    {
      "name": "spring.datasource.xa.data-source-class-name",
      "providers": [
        {
          "name": "class-reference",
          "parameters": {
            "target": "javax.sql.XADataSource"
          }
        }
      ]
    },
    {
      "name": "spring.jmx.server",
      "providers": [
        {
          "name": "spring-bean-reference",
          "parameters": {
            "target": "javax.management.MBeanServer"
          }
        }
      ]
    },
    {
      "name": "spring.jpa.hibernate.ddl-auto",
      "values": [
        {
          "value": "none",
          "description": "Disable DDL handling."
        },
        {
          "value": "validate",
          "description": "Validate the schema, make no changes to the database."
        },
        {
          "value": "update",
          "description": "Update the schema if necessary."
        },
        {
          "value": "create",
          "description": "Create the schema and destroy previous data."
        },
        {
          "value": "create-drop",
          "description": "Create and then destroy the schema at the end of the session."
        }
      ]
    },
    {
      "name": "spring.jpa.hibernate.naming.implicit-strategy",
      "providers": [
        {
          "name": "class-reference",
          "parameters": {
            "target": "org.hibernate.boot.model.naming.ImplicitNamingStrategy"
          }
        }
      ]
    },
    {
      "name": "spring.jpa.hibernate.naming.physical-strategy",
      "providers": [
        {
          "name": "class-reference",
          "parameters": {
            "target": "org.hibernate.boot.model.naming.PhysicalNamingStrategy"
          }
        }
      ]
    },
    {
      "name": "spring.kafka.consumer.auto-offset-reset",
      "values": [
        {
          "value": "earliest",
          "description": "Automatically reset the offset to the earliest offset."
        },
        {
          "value": "latest",
          "description": "Automatically reset the offset to the latest offset."
        },
        {
          "value": "none",
          "description": "Throw exception to the consumer if no previous offset is found for the consumer's group."
        },
        {
          "value": "exception",
          "description": "Throw exception to the consumer."
        }
      ],
      "providers": [
        {
          "name": "any"
        }
      ]
    },
    {
      "name": "spring.kafka.consumer.key-deserializer",
      "providers": [
        {
          "name": "handle-as",
          "parameters": {
            "target": "org.apache.kafka.common.serialization.Deserializer"
          }
        }
      ]
    },
    {
      "name": "spring.kafka.consumer.value-deserializer",
      "providers": [
        {
          "name": "handle-as",
          "parameters": {
            "target": "org.apache.kafka.common.serialization.Deserializer"
          }
        }
      ]
    },
    {
      "name": "spring.kafka.producer.key-serializer",
      "providers": [
        {
          "name": "handle-as",
          "parameters": {
            "target": "org.apache.kafka.common.serialization.Serializer"
          }
        }
      ]
    },
    {
      "name": "spring.kafka.producer.value-serializer",
      "providers": [
        {
          "name": "handle-as",
          "parameters": {
            "target": "org.apache.kafka.common.serialization.Serializer"
          }
        }
      ]
    },
    {
      "name": "spring.liquibase.change-log",
      "providers": [
        {
          "name": "handle-as",
          "parameters": {
            "target": "org.springframework.core.io.Resource"
          }
        }
      ]
    },
    {
      "name": "spring.mvc.converters.preferred-json-mapper",
      "values": [
        {
          "value": "gson"
        },
        {
          "value": "jackson"
        },
        {
          "value": "jsonb"
        }
      ],
      "providers": [
        {
          "name": "any"
        }
      ]
    },
    {
      "name": "spring.mvc.format.date",
      "values": [
        {
          "value": "dd/MM/yyyy",
          "description": "Example date format. Any format supported by DateTimeFormatter.parse can be used."
        },
        {
          "value": "iso",
          "description": "ISO-8601 extended local date format."
        }
      ],
      "providers": [
        {
          "name": "any"
        }
      ]
    },
    {
      "name": "spring.mvc.format.date-time",
      "values": [
        {
          "value": "yyyy-MM-dd HH:mm:ss",
          "description": "Example date-time format. Any format supported by DateTimeFormatter.parse can be used."
        },
        {
          "value": "iso",
          "description": "ISO-8601 extended local date-time format."
        },
        {
          "value": "iso-offset",
          "description": "ISO offset date-time format."
        }
      ],
      "providers": [
        {
          "name": "any"
        }
      ]
    },
    {
      "name": "spring.mvc.format.time",
      "values": [
        {
          "value": "HH:mm:ss",
          "description": "Example time format. Any format supported by DateTimeFormatter.parse can be used."
        },
        {
          "value": "iso",
          "description": "ISO-8601 extended local time format."
        },
        {
          "value": "iso-offset",
          "description": "ISO offset time format."
        }
      ],
      "providers": [
        {
          "name": "any"
        }
      ]
    },
    {
      "name": "spring.sql.init.data-locations",
      "providers": [
        {
          "name": "handle-as",
          "parameters": {
            "target": "java.util.List<org.springframework.core.io.Resource>"
          }
        }
      ]
    },
    {
      "name": "spring.sql.init.schema-locations",
      "providers": [
        {
          "name": "handle-as",
          "parameters": {
            "target": "java.util.List<org.springframework.core.io.Resource>"
          }
        }
      ]
    },
    {
      "name": "spring.webflux.format.date",
      "values": [
        {
          "value": "dd/MM/yyyy",
          "description": "Example date format. Any format supported by DateTimeFormatter.parse can be used."
        },
        {
          "value": "iso",
          "description": "ISO-8601 extended local date format."
        }
      ],
      "providers": [
        {
          "name": "any"
        }
      ]
    },
    {
      "name": "spring.webflux.format.date-time",
      "values": [
        {
          "value": "yyyy-MM-dd HH:mm:ss",
          "description": "Example date-time format. Any format supported by DateTimeFormatter.parse can be used."
        },
        {
          "value": "iso",
          "description": "ISO-8601 extended local date-time format."
        },
        {
          "value": "iso-offset",
          "description": "ISO offset date-time format."
        }
      ],
      "providers": [
        {
          "name": "any"
        }
      ]
    },
    {
      "name": "spring.webflux.format.time",
      "values": [
        {
          "value": "HH:mm:ss",
          "description": "Example time format. Any format supported by DateTimeFormatter.parse can be used."
        },
        {
          "value": "iso",
          "description": "ISO-8601 extended local time format."
        },
        {
          "value": "iso-offset",
          "description": "ISO offset time format."
        }
      ],
      "providers": [
        {
          "name": "any"
        }
      ]
    }
  ]
}<|MERGE_RESOLUTION|>--- conflicted
+++ resolved
@@ -792,8 +792,6 @@
       "defaultValue": "default"
     },
     {
-<<<<<<< HEAD
-=======
       "name" : "spring.datasource.continue-on-error",
       "type" : "java.lang.Boolean",
       "deprecation" : {
@@ -829,7 +827,6 @@
         "replacement": "spring.sql.init.mode"
       }
     }, {
->>>>>>> 5e766718
       "name": "spring.datasource.jmx-enabled",
       "type": "java.lang.Boolean",
       "description": "Whether to enable JMX support (if provided by the underlying pool).",
