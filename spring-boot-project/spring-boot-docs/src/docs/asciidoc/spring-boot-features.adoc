[[boot-features]]
= Spring Boot Features
include::attributes.adoc[]

This section dives into the details of Spring Boot.
Here you can learn about the key features that you may want to use and customize.
If you have not already done so, you might want to read the "<<getting-started.adoc#getting-started>>" and "<<using-spring-boot.adoc#using-boot>>" sections, so that you have a good grounding of the basics.



[[boot-features-spring-application]]
== SpringApplication
The `SpringApplication` class provides a convenient way to bootstrap a Spring application that is started from a `main()` method.
In many situations, you can delegate to the static `SpringApplication.run` method, as shown in the following example:

[source,java,indent=0]
----
	public static void main(String[] args) {
		SpringApplication.run(MySpringConfiguration.class, args);
	}
----

When your application starts, you should see something similar to the following output:

[indent=0,subs="attributes"]
----
  .   ____          _            __ _ _
 /\\ / ___'_ __ _ _(_)_ __  __ _ \ \ \ \
( ( )\___ | '_ | '_| | '_ \/ _` | \ \ \ \
 \\/  ___)| |_)| | | | | || (_| |  ) ) ) )
  '  |____| .__|_| |_|_| |_\__, | / / / /
 =========|_|==============|___/=/_/_/_/
 :: Spring Boot ::   v{spring-boot-version}

2019-04-31 13:09:54.117  INFO 56603 --- [           main] o.s.b.s.app.SampleApplication            : Starting SampleApplication v0.1.0 on mycomputer with PID 56603 (/apps/myapp.jar started by pwebb)
2019-04-31 13:09:54.166  INFO 56603 --- [           main] ationConfigServletWebServerApplicationContext : Refreshing org.springframework.boot.web.servlet.context.AnnotationConfigServletWebServerApplicationContext@6e5a8246: startup date [Wed Jul 31 00:08:16 PDT 2013]; root of context hierarchy
2019-04-01 13:09:56.912  INFO 41370 --- [           main] .t.TomcatServletWebServerFactory : Server initialized with port: 8080
2019-04-01 13:09:57.501  INFO 41370 --- [           main] o.s.b.s.app.SampleApplication            : Started SampleApplication in 2.992 seconds (JVM running for 3.658)
----

By default, `INFO` logging messages are shown, including some relevant startup details, such as the user that launched the application.
If you need a log level other than `INFO`, you can set it, as described in <<boot-features-custom-log-levels>>.
The application version is determined using the implementation version from the main application class's package.
Startup information logging can be turned off by setting `spring.main.log-startup-info` to `false`.
This will also turn off logging of the application's active profiles.

TIP: To add additional logging during startup, you can override `logStartupInfo(boolean)` in a subclass of `SpringApplication`.


[[boot-features-startup-failure]]
=== Startup Failure
If your application fails to start, registered `FailureAnalyzers` get a chance to provide a dedicated error message and a concrete action to fix the problem.
For instance, if you start a web application on port `8080` and that port is already in use, you should see something similar to the following message:

[indent=0]
----
	***************************
	APPLICATION FAILED TO START
	***************************

	Description:

	Embedded servlet container failed to start. Port 8080 was already in use.

	Action:

	Identify and stop the process that's listening on port 8080 or configure this application to listen on another port.
----

NOTE: Spring Boot provides numerous `FailureAnalyzer` implementations, and you can <<howto.adoc#howto-failure-analyzer,add your own>>.

If no failure analyzers are able to handle the exception, you can still display the full conditions report to better understand what went wrong.
To do so, you need to <<boot-features-external-config,enable the `debug` property>> or <<boot-features-custom-log-levels,enable `DEBUG` logging>> for `org.springframework.boot.autoconfigure.logging.ConditionEvaluationReportLoggingListener`.

For instance, if you are running your application by using `java -jar`, you can enable the `debug` property as follows:

[indent=0,subs="attributes"]
----
	$ java -jar myproject-0.0.1-SNAPSHOT.jar --debug
----



[[boot-features-lazy-initialization]]
=== Lazy Initialization
`SpringApplication` allows an application to be initialized lazily.
When lazy initialization is enabled, beans are created as they are needed rather than during application startup.
As a result, enabling lazy initialization can reduce the time that it takes your application to start.
In a web application, enabling lazy initialization will result in many web-related beans not being initialized until an HTTP request is received.

A downside of lazy initialization is that it can delay the discovery of a problem with the application.
If a misconfigured bean is initialized lazily, a failure will no longer occur during startup and the problem will only become apparent when the bean is initialized.
Care must also be taken to ensure that the JVM has sufficient memory to accommodate all of the application's beans and not just those that are initialized during startup.
For these reasons, lazy initialization is not enabled by default and it is recommended that fine-tuning of the JVM's heap size is done before enabling lazy initialization.

Lazy initialization can be enabled programmatically using the `lazyInitialization` method on `SpringApplicationBuilder` or the `setLazyInitialization` method on `SpringApplication`.
Alternatively, it can be enabled using the configprop:spring.main.lazy-initialization[] property as shown in the following example:

[source,yaml,indent=0,configprops,configblocks]
----
	spring:
	  main:
	    lazy-initialization: true
----

TIP: If you want to disable lazy initialization for certain beans while using lazy initialization for the rest of the application, you can explicitly set their lazy attribute to false using the `@Lazy(false)` annotation.



[[boot-features-banner]]
=== Customizing the Banner
The banner that is printed on start up can be changed by adding a `banner.txt` file to your classpath or by setting the configprop:spring.banner.location[] property to the location of such a file.
If the file has an encoding other than UTF-8, you can set `spring.banner.charset`.
In addition to a text file, you can also add a `banner.gif`, `banner.jpg`, or `banner.png` image file to your classpath or set the configprop:spring.banner.image.location[] property.
Images are converted into an ASCII art representation and printed above any text banner.

Inside your `banner.txt` file, you can use any of the following placeholders:

.Banner variables
|===
| Variable | Description

| `${application.version}`
| The version number of your application, as declared in `MANIFEST.MF`.
  For example, `Implementation-Version: 1.0` is printed as `1.0`.

| `${application.formatted-version}`
| The version number of your application, as declared in `MANIFEST.MF` and formatted for display (surrounded with brackets and prefixed with `v`).
  For example `(v1.0)`.

| `${spring-boot.version}`
| The Spring Boot version that you are using.
  For example `{spring-boot-version}`.

| `${spring-boot.formatted-version}`
| The Spring Boot version that you are using, formatted for display (surrounded with brackets and prefixed with `v`).
  For example `(v{spring-boot-version})`.

| `${Ansi.NAME}` (or `${AnsiColor.NAME}`, `${AnsiBackground.NAME}`, `${AnsiStyle.NAME}`)
| Where `NAME` is the name of an ANSI escape code.
  See {spring-boot-module-code}/ansi/AnsiPropertySource.java[`AnsiPropertySource`] for details.

| `${application.title}`
| The title of your application, as declared in `MANIFEST.MF`.
  For example `Implementation-Title: MyApp` is printed as `MyApp`.
|===

TIP: The `SpringApplication.setBanner(...)` method can be used if you want to generate a banner programmatically.
Use the `org.springframework.boot.Banner` interface and implement your own `printBanner()` method.

You can also use the configprop:spring.main.banner-mode[] property to determine if the banner has to be printed on `System.out` (`console`), sent to the configured logger (`log`), or not produced at all (`off`).

The printed banner is registered as a singleton bean under the following name: `springBootBanner`.



[[boot-features-customizing-spring-application]]
=== Customizing SpringApplication
If the `SpringApplication` defaults are not to your taste, you can instead create a local instance and customize it.
For example, to turn off the banner, you could write:

[source,java,indent=0]
----
	public static void main(String[] args) {
		SpringApplication app = new SpringApplication(MySpringConfiguration.class);
		app.setBannerMode(Banner.Mode.OFF);
		app.run(args);
	}
----

NOTE: The constructor arguments passed to `SpringApplication` are configuration sources for Spring beans.
In most cases, these are references to `@Configuration` classes, but they could also be references to XML configuration or to packages that should be scanned.

It is also possible to configure the `SpringApplication` by using an `application.properties` file.
See _<<boot-features-external-config>>_ for details.

For a complete list of the configuration options, see the {spring-boot-module-api}/SpringApplication.html[`SpringApplication` Javadoc].



[[boot-features-fluent-builder-api]]
=== Fluent Builder API
If you need to build an `ApplicationContext` hierarchy (multiple contexts with a parent/child relationship) or if you prefer using a "`fluent`" builder API, you can use the `SpringApplicationBuilder`.

The `SpringApplicationBuilder` lets you chain together multiple method calls and includes `parent` and `child` methods that let you create a hierarchy, as shown in the following example:

[source,java,indent=0]
----
include::{code-examples}/builder/SpringApplicationBuilderExample.java[tag=hierarchy]
----

NOTE: There are some restrictions when creating an `ApplicationContext` hierarchy.
For example, Web components *must* be contained within the child context, and the same `Environment` is used for both parent and child contexts.
See the {spring-boot-module-api}/builder/SpringApplicationBuilder.html[`SpringApplicationBuilder` Javadoc] for full details.



[[boot-features-application-availability]]
=== Application Availability
When deployed on platforms, applications can provide information about their availability to the platform using infrastructure such as https://kubernetes.io/docs/tasks/configure-pod-container/configure-liveness-readiness-startup-probes/[Kubernetes Probes].
Spring Boot includes out-of-the box support for the commonly used "`liveness`" and "`readiness`" availability states.
If you are using Spring Boot's "`actuator`" support then these states are exposed as health endpoint groups.

In addition, you can also obtain availability states by injecting the `ApplicationAvailability` interface into your own beans.



[[boot-features-application-availability-liveness-state]]
==== Liveness State
The "`Liveness`" state of an application tells whether its internal state allows it to work correctly, or recover by itself if it's currently failing.
A broken "`Liveness`" state means that the application is in a state that it cannot recover from, and the infrastructure should restart the application.

NOTE: In general, the "Liveness" state should not be based on external checks, such as <<production-ready-features.adoc#production-ready-health, Health checks>>.
If it did, a failing external system (a database, a Web API, an external cache) would trigger massive restarts and cascading failures across the platform.

The internal state of Spring Boot applications is mostly represented by the Spring `ApplicationContext`.
If the application context has started successfully, Spring Boot assumes that the application is in a valid state.
An application is considered live as soon as the context has been refreshed, see <<boot-features-application-events-and-listeners, Spring Boot application lifecycle and related Application Events>>.



[[boot-features-application-availability-readiness-state]]
==== Readiness State
The "`Readiness`" state of an application tells whether the application is ready to handle traffic.
A failing "`Readiness`" state tells the platform that it should not route traffic to the application for now.
This typically happens during startup, while `CommandLineRunner` and `ApplicationRunner` components are being processed, or at any time if the application decides that it's too busy for additional traffic.

An application is considered ready as soon as application and command-line runners have been called, see <<boot-features-application-events-and-listeners, Spring Boot application lifecycle and related Application Events>>.

TIP: Tasks expected to run during startup should be executed by `CommandLineRunner` and `ApplicationRunner` components instead of using Spring component lifecycle callbacks such as `@PostConstruct`.



[[boot-features-application-availability-managing]]
==== Managing the Application Availability State
Application components can retrieve the current availability state at any time, by injecting the `ApplicationAvailability` interface and calling methods on it.
More often, applications will want to listen to state updates or update the state of the application.

For example, we can export the "Readiness" state of the application to a file so that a Kubernetes "exec Probe" can look at this file:

[source,java,indent=0]
----
    @Component
	public class ReadinessStateExporter {

		@EventListener
	    public void onStateChange(AvailabilityChangeEvent<ReadinessState> event) {
			switch (event.getState()) {
		    case ACCEPTING_TRAFFIC:
			    // create file /tmp/healthy
			break;
		    case REFUSING_TRAFFIC:
		    	// remove file /tmp/healthy
			break;
		    }
	    }

	}
----

We can also update the state of the application, when the application breaks and cannot recover:

[source,java,indent=0]
----
    @Component
	public class LocalCacheVerifier {

	    private final ApplicationEventPublisher eventPublisher;

	    public LocalCacheVerifier(ApplicationEventPublisher eventPublisher) {
            this.eventPublisher = eventPublisher;
	    }

	    public void checkLocalCache() {
	    	try {
	    		//...
	    	}
	    	catch (CacheCompletelyBrokenException ex) {
	    		AvailabilityChangeEvent.publish(this.eventPublisher, ex, LivenessState.BROKEN);
	    	}
	    }

	}
----

Spring Boot provides <<production-ready-features.adoc#production-ready-kubernetes-probes,Kubernetes HTTP probes for "Liveness" and "Readiness" with Actuator Health Endpoints>>.
You can get more guidance about <<deployment.adoc#cloud-deployment-kubernetes,deploying Spring Boot applications on Kubernetes in the dedicated section>>.



[[boot-features-application-events-and-listeners]]
=== Application Events and Listeners
In addition to the usual Spring Framework events, such as {spring-framework-api}/context/event/ContextRefreshedEvent.html[`ContextRefreshedEvent`], a `SpringApplication` sends some additional application events.

[NOTE]
====
Some events are actually triggered before the `ApplicationContext` is created, so you cannot register a listener on those as a `@Bean`.
You can register them with the `SpringApplication.addListeners(...)` method or the `SpringApplicationBuilder.listeners(...)` method.

If you want those listeners to be registered automatically, regardless of the way the application is created, you can add a `META-INF/spring.factories` file to your project and reference your listener(s) by using the `org.springframework.context.ApplicationListener` key, as shown in the following example:

[indent=0]
----
	org.springframework.context.ApplicationListener=com.example.project.MyListener
----

====

Application events are sent in the following order, as your application runs:

. An `ApplicationStartingEvent` is sent at the start of a run but before any processing, except for the registration of listeners and initializers.
. An `ApplicationEnvironmentPreparedEvent` is sent when the `Environment` to be used in the context is known but before the context is created.
. An `ApplicationContextInitializedEvent` is sent when the `ApplicationContext` is prepared and ApplicationContextInitializers have been called but before any bean definitions are loaded.
. An `ApplicationPreparedEvent` is sent just before the refresh is started but after bean definitions have been loaded.
. An `ApplicationStartedEvent` is sent after the context has been refreshed but before any application and command-line runners have been called.
. An `AvailabilityChangeEvent` is sent right after with `LivenessState.CORRECT` to indicate that the application is considered as live.
. An `ApplicationReadyEvent` is sent after any <<boot-features-command-line-runner,application and command-line runners>> have been called.
. An `AvailabilityChangeEvent` is sent right after with `ReadinessState.ACCEPTING_TRAFFIC` to indicate that the application is ready to service requests.
. An `ApplicationFailedEvent` is sent if there is an exception on startup.

The above list only includes ``SpringApplicationEvent``s that are tied to a `SpringApplication`.
In addition to these, the following events are also published after `ApplicationPreparedEvent` and before `ApplicationStartedEvent`:

- A `WebServerInitializedEvent` is sent after the `WebServer` is ready.
  `ServletWebServerInitializedEvent` and `ReactiveWebServerInitializedEvent` are the servlet and reactive variants respectively.
- A `ContextRefreshedEvent` is sent when an `ApplicationContext` is refreshed.

TIP: You often need not use application events, but it can be handy to know that they exist.
Internally, Spring Boot uses events to handle a variety of tasks.

NOTE: Event listeners should not run potentially lengthy tasks as they execute in the same thread by default.
Consider using <<boot-features-command-line-runner,application and command-line runners>> instead.

Application events are sent by using Spring Framework's event publishing mechanism.
Part of this mechanism ensures that an event published to the listeners in a child context is also published to the listeners in any ancestor contexts.
As a result of this, if your application uses a hierarchy of `SpringApplication` instances, a listener may receive multiple instances of the same type of application event.

To allow your listener to distinguish between an event for its context and an event for a descendant context, it should request that its application context is injected and then compare the injected context with the context of the event.
The context can be injected by implementing `ApplicationContextAware` or, if the listener is a bean, by using `@Autowired`.



[[boot-features-web-environment]]
=== Web Environment
A `SpringApplication` attempts to create the right type of `ApplicationContext` on your behalf.
The algorithm used to determine a `WebApplicationType` is the following:

* If Spring MVC is present, an `AnnotationConfigServletWebServerApplicationContext` is used
* If Spring MVC is not present and Spring WebFlux is present, an `AnnotationConfigReactiveWebServerApplicationContext` is used
* Otherwise, `AnnotationConfigApplicationContext` is used

This means that if you are using Spring MVC and the new `WebClient` from Spring WebFlux in the same application, Spring MVC will be used by default.
You can override that easily by calling `setWebApplicationType(WebApplicationType)`.

It is also possible to take complete control of the `ApplicationContext` type that is used by calling `setApplicationContextClass(...)`.

TIP: It is often desirable to call `setWebApplicationType(WebApplicationType.NONE)` when using `SpringApplication` within a JUnit test.



[[boot-features-application-arguments]]
=== Accessing Application Arguments
If you need to access the application arguments that were passed to `SpringApplication.run(...)`, you can inject a `org.springframework.boot.ApplicationArguments` bean.
The `ApplicationArguments` interface provides access to both the raw `String[]` arguments as well as parsed `option` and `non-option` arguments, as shown in the following example:

[source,java,indent=0]
----
	import org.springframework.boot.*;
	import org.springframework.beans.factory.annotation.*;
	import org.springframework.stereotype.*;

	@Component
	public class MyBean {

		@Autowired
		public MyBean(ApplicationArguments args) {
			boolean debug = args.containsOption("debug");
			List<String> files = args.getNonOptionArgs();
			// if run with "--debug logfile.txt" debug=true, files=["logfile.txt"]
		}

	}
----

TIP: Spring Boot also registers a `CommandLinePropertySource` with the Spring `Environment`.
This lets you also inject single application arguments by using the `@Value` annotation.



[[boot-features-command-line-runner]]
=== Using the ApplicationRunner or CommandLineRunner
If you need to run some specific code once the `SpringApplication` has started, you can implement the `ApplicationRunner` or `CommandLineRunner` interfaces.
Both interfaces work in the same way and offer a single `run` method, which is called just before `SpringApplication.run(...)` completes.

NOTE: This contract is well suited for tasks that should run after application startup but before it starts accepting traffic.


The `CommandLineRunner` interfaces provides access to application arguments as a string array, whereas the `ApplicationRunner` uses the `ApplicationArguments` interface discussed earlier.
The following example shows a `CommandLineRunner` with a `run` method:

[source,java,indent=0]
----
	import org.springframework.boot.*;
	import org.springframework.stereotype.*;

	@Component
	public class MyBean implements CommandLineRunner {

		public void run(String... args) {
			// Do something...
		}

	}
----

If several `CommandLineRunner` or `ApplicationRunner` beans are defined that must be called in a specific order, you can additionally implement the `org.springframework.core.Ordered` interface or use the `org.springframework.core.annotation.Order` annotation.



[[boot-features-application-exit]]
=== Application Exit
Each `SpringApplication` registers a shutdown hook with the JVM to ensure that the `ApplicationContext` closes gracefully on exit.
All the standard Spring lifecycle callbacks (such as the `DisposableBean` interface or the `@PreDestroy` annotation) can be used.

In addition, beans may implement the `org.springframework.boot.ExitCodeGenerator` interface if they wish to return a specific exit code when `SpringApplication.exit()` is called.
This exit code can then be passed to `System.exit()` to return it as a status code, as shown in the following example:

[source,java,indent=0]
----
include::{code-examples}/ExitCodeApplication.java[tag=example]
----

Also, the `ExitCodeGenerator` interface may be implemented by exceptions.
When such an exception is encountered, Spring Boot returns the exit code provided by the implemented `getExitCode()` method.



[[boot-features-application-admin]]
=== Admin Features
It is possible to enable admin-related features for the application by specifying the configprop:spring.application.admin.enabled[] property.
This exposes the {spring-boot-module-code}/admin/SpringApplicationAdminMXBean.java[`SpringApplicationAdminMXBean`] on the platform `MBeanServer`.
You could use this feature to administer your Spring Boot application remotely.
This feature could also be useful for any service wrapper implementation.

TIP: If you want to know on which HTTP port the application is running, get the property with a key of `local.server.port`.



[[boot-features-application-startup-tracking]]
=== Application Startup tracking
During the application startup, the `SpringApplication` and the `ApplicationContext` perform many tasks related to the application lifecycle,
the beans lifecycle or even processing application events.
With {spring-framework-api}/core/metrics/ApplicationStartup.html[`ApplicationStartup`], Spring Framework  {spring-framework-docs}/core.html#context-functionality-startup[allows you to track the application startup sequence with ``StartupStep``s].
This data can be collected for profiling purposes, or just to have a better understanding of an application startup process.

You can choose an `ApplicationStartup` implementation when setting up the `SpringApplication` instance.
For example, to use the `BufferingApplicationStartup`, you could write:

[source,java,indent=0]
----
	public static void main(String[] args) {
		SpringApplication app = new SpringApplication(MySpringConfiguration.class);
		app.setApplicationStartup(new BufferingApplicationStartup(2048));
		app.run(args);
	}
----

The first available implementation, `FlightRecorderApplicationStartup` is provided by Spring Framework.
It adds Spring-specific startup events to a Java Flight Recorder session and is meant for profiling applications and correlating their Spring context lifecycle with JVM events (such as allocations, GCs, class loading...).
Once configured, you can record data by running the application with the Flight Recorder enabled:

[source,bash,indent=0]
----
	$ java -XX:StartFlightRecording:filename=recording.jfr,duration=10s -jar demo.jar
----

Spring Boot ships with the `BufferingApplicationStartup` variant; this implementation is meant for buffering the startup steps and draining them into an external metrics system.
Applications can ask for the bean of type `BufferingApplicationStartup` in any component.
Additionally, Spring Boot Actuator will <<production-ready-features.adoc#production-ready-endpoints, expose a `startup` endpoint to expose this information as a JSON document>>.

[[boot-features-external-config]]
== Externalized Configuration
Spring Boot lets you externalize your configuration so that you can work with the same application code in different environments.
You can use a variety of external configuration sources, include Java properties files, YAML files, environment variables, and command-line arguments.

Property values can be injected directly into your beans by using the `@Value` annotation, accessed through Spring's `Environment` abstraction, or be <<boot-features-external-config-typesafe-configuration-properties,bound to structured objects>> through `@ConfigurationProperties`.

Spring Boot uses a very particular `PropertySource` order that is designed to allow sensible overriding of values.
Properties are considered in the following order (with values from lower items overriding earlier ones):

. Default properties (specified by setting `SpringApplication.setDefaultProperties`).
. {spring-framework-api}/context/annotation/PropertySource.html[`@PropertySource`] annotations on your `@Configuration` classes.
  Please note that such property sources are not added to the `Environment` until the application context is being refreshed.
  This is too late to configure certain properties such as `+logging.*+` and `+spring.main.*+` which are read before refresh begins.
. Config data (such as `application.properties` files)
. A `RandomValuePropertySource` that has properties only in `+random.*+`.
. OS environment variables.
. Java System properties (`System.getProperties()`).
. JNDI attributes from `java:comp/env`.
. `ServletContext` init parameters.
. `ServletConfig` init parameters.
. Properties from `SPRING_APPLICATION_JSON` (inline JSON embedded in an environment variable or system property).
. Command line arguments.
. `properties` attribute on your tests.
  Available on {spring-boot-test-module-api}/context/SpringBootTest.html[`@SpringBootTest`] and the <<boot-features-testing-spring-boot-applications-testing-autoconfigured-tests,test annotations for testing a particular slice of your application>>.
. {spring-framework-api}/test/context/TestPropertySource.html[`@TestPropertySource`] annotations on your tests.
. <<using-spring-boot.adoc#using-boot-devtools-globalsettings,Devtools global settings properties>> in the `$HOME/.config/spring-boot` directory when devtools is active.

Config data files are considered in the following order:

. <<boot-features-external-config-files,Application properties>> packaged inside your jar (`application.properties` and YAML variants).
. <<boot-features-external-config-files-profile-specific,Profile-specific application properties>> packaged inside your jar (`application-\{profile}.properties` and YAML variants).
. <<boot-features-external-config-files,Application properties>> outside of your packaged jar (`application.properties` and YAML variants).
. <<boot-features-external-config-files-profile-specific,Profile-specific application properties>> outside of your packaged jar (`application-\{profile}.properties` and YAML variants).

To provide a concrete example, suppose you develop a `@Component` that uses a `name` property, as shown in the following example:

[source,java,indent=0]
----
	import org.springframework.stereotype.*;
	import org.springframework.beans.factory.annotation.*;

	@Component
	public class MyBean {

		@Value("${name}")
		private String name;

		// ...

	}
----

On your application classpath (for example, inside your jar) you can have an `application.properties` file that provides a sensible default property value for `name`.
When running in a new environment, an `application.properties` file can be provided outside of your jar that overrides the `name`.
For one-off testing, you can launch with a specific command line switch (for example, `java -jar app.jar --name="Spring"`).

<<<<<<< HEAD
=======
TIP: The `env` and `configprops` endpoints can be useful in determining why a property has a particular value.
You can use these two endpoints to diagnose unexpected property values.
See the "<<production-ready-features.adoc#production-ready-endpoints, Production ready features>>" section for details.

Spring Boot also supports wildcard locations when loading configuration files.
By default, a wildcard location of `config/*/` outside of your jar is supported.
Wildcard locations are also supported when specifying `spring.config.additional-location` and `spring.config.location`.
>>>>>>> 7265484d


[[boot-features-external-config-command-line-args]]
=== Accessing Command Line Properties
By default, `SpringApplication` converts any command line option arguments (that is, arguments starting with `--`, such as `--server.port=9000`) to a `property` and adds them to the Spring `Environment`.
As mentioned previously, command line properties always take precedence over file based property sources.

If you do not want command line properties to be added to the `Environment`, you can disable them by using `SpringApplication.setAddCommandLineProperties(false)`.



[[boot-features-external-config-application-json]]
=== JSON Application Properties
Environment variables and system properties often have restrictions that mean some property names cannot be used.
To help with this, Spring Boot allows you to encode a block of properties into a single JSON structure.

When your application starts, any `spring.application.json` or `SPRING_APPLICATION_JSON` properties will be parsed and added to the `Environment`.

For example, the `SPRING_APPLICATION_JSON` property can be supplied on the command line in a UN{asterisk}X shell as an environment variable:

[indent=0]
----
	$ SPRING_APPLICATION_JSON='{"acme":{"name":"test"}}' java -jar myapp.jar
----

In the preceding example, you end up with `acme.name=test` in the Spring `Environment`.

The same JSON can also be provided as a system property:

[indent=0]
----
	$ java -Dspring.application.json='{"acme":{"name":"test"}}' -jar myapp.jar
----

Or you could supply the JSON by using a command line argument:

[indent=0]
----
	$ java -jar myapp.jar --spring.application.json='{"acme":{"name":"test"}}'
----

If you are deploying to a classic Application Server, you could also use a JNDI variable named `java:comp/env/spring.application.json`.

NOTE: Although `null` values from the JSON will be added to the resulting property source, the `PropertySourcesPropertyResolver` treats `null` properties as missing values.
This means that the JSON cannot override properties from lower order property sources with a `null` value.



[[boot-features-external-config-files]]
=== External Application Properties [[boot-features-external-config-application-property-files]] 
Spring Boot will automatically find and load `application.properties` and `application.yaml` files from the following locations when your application starts:

. The classpath root
. The classpath `/config` package
. The current directory
. The `/config` subdirectory in the current directory
. Immediate child directories of the `/config` subdirectory

The list is ordered by precedence (with values from lower items overriding earlier ones).
Documents from the loaded files are added as `PropertySources` to the Spring `Environment`.

If you do not like `application` as the configuration file name, you can switch to another file name by specifying a configprop:spring.config.name[] environment property.
You can also refer to an explicit location by using the `spring.config.location` environment property (which is a comma-separated list of directory locations or file paths).
The following example shows how to specify a different file name:

[indent=0]
----
	$ java -jar myproject.jar --spring.config.name=myproject
----

The following example shows how to specify two locations:

[indent=0]
----
	$ java -jar myproject.jar --spring.config.location=optional:classpath:/default.properties,optional:classpath:/override.properties
----

TIP: Use the prefix `optional:` if the <<boot-features-external-config-optional-prefix,locations are optional>> and you don't mind if they don't exist.

WARNING: `spring.config.name` and `spring.config.location` are used very early to determine which files have to be loaded.
They must be defined as an environment property (typically an OS environment variable, a system property, or a command-line argument).

If `spring.config.location` contains directories (as opposed to files), they should end in `/` (at runtime they will be appended with the names generated from `spring.config.name` before being loaded).
Files specified in `spring.config.location` are used as-is.
Whether specified directly or contained in a directory, configuration files must include a file extension in their name.
Typical extensions that are supported out-of-the-box are `.properties`, `.yaml`, and `.yml`.

When multiple locations are specified, the later ones can override the values of earlier ones.

Locations configured by using `spring.config.location` replace the default locations.
For example, if `spring.config.location` is configured with the value `optional:classpath:/custom-config/,optional:file:./custom-config/`, the complete set of locations considered is:

. `optional:classpath:custom-config/`
. `optional:file:./custom-config/`

If you prefer to add addition locations, rather than replacing them, you can use `spring.config.additional-location`.
Properties loaded from additional locations can override those in the default locations.
For example, if `spring.config.additional-location` is configured with the value `optional:classpath:/custom-config/,optional:file:./custom-config/`, the complete the complete set of locations considered is:

. `optional:classpath:/`
. `optional:classpath:/config/`
. `optional:file:./`
. `optional:file:./config/`
. `optional:file:./config/*/`
. `optional:classpath:custom-config/`
. `optional:file:./custom-config/`

This search ordering lets you specify default values in one configuration file and then selectively override those values in another.
You can provide default values for your application in `application.properties` (or whatever other basename you choose with `spring.config.name`) in one of the default locations.
These default values can then be overridden at runtime with a different file located in one of the custom locations.

NOTE: If you use environment variables rather than system properties, most operating systems disallow period-separated key names, but you can use underscores instead (for example, configprop:spring.config.name[format=envvar] instead of configprop:spring.config.name[]).
See <<boot-features-external-config-relaxed-binding-from-environment-variables>> for details.

NOTE: If your application runs in a servlet container or application server, then JNDI properties (in `java:comp/env`) or servlet context initialization parameters can be used instead of, or as well as, environment variables or system properties.



[[boot-features-external-config-optional-prefix]]
==== Optional Locations
By default, when a specified config data location does not exist, Spring Boot will throw a `ConfigDataLocationNotFoundException` and your application will not start.

If you want to specify a location, but you don't mind if it doesn't always exist, you can use the `optional:` prefix.
You can use this prefix with the `spring.config.location` and `spring.config.additional-location` properties, as well as with <<boot-features-external-config-files-importing, `spring.config.import`>> declarations.

For example, a `spring.config.import` value of `optional:file:./myconfig.properties` allows your application to start, even if the `myconfig.properties` file is missing.

If you want to ignore all `ConfigDataLocationNotFoundExceptions` and always continue to start your application, you can use the `spring.config.on-not-found` property.
Set the value to `ignore` using `SpringApplication.setDefaultProperties(...)` or with a system/environment variable.



[[boot-features-external-config-files-wildcards]]
==== Wildcard Locations
If a config file location includes the `{asterisk}` character for the last path segment, it is considered a wildcard location.
Wildcards are expanded when the config is loaded so that immediate subdirectories are also checked.
Wildcard locations are particularly useful in an environment such as Kubernetes when there are multiple sources of config properties.

For example, if you have some Redis configuration and some MySQL configuration, you might want to keep those two pieces of configuration separate, while requiring that both those are present in an `application.properties` file.
This might result in two separate `application.properties` files mounted at different locations such as `/config/redis/application.properties` and `/config/mysql/application.properties`.
In such a case, having a wildcard location of `config/*/`, will result in both files being processed.

By default, Spring Boot includes `config/*/` in the default search locations.
The means that all subdirectories of the `/config` directory outside of your jar will be searched.

You can use wildcard locations yourself with the `spring.config.location` and `spring.config.additional-location` properties.

NOTE: A wildcard location must contain only one `{asterisk}` and end with `{asterisk}/` for search locations that are directories or `*/<filename>` for search locations that are files.
Locations with wildcards are sorted alphabetically based on the absolute path of the file names.

TIP: Wildcard locations only work with external directories.
You cannot use a wildcard in a `classpath:` location.



[[boot-features-external-config-files-profile-specific]]
==== Profile Specific Files
As well as `application` property files, Spring Boot will also attempt to load profile-specific files using the naming convention `application-\{profile}`.
For example, if your application activates a profile named `prod` and uses YAML files, then both `application.yml` and `application-prod.yml` will be considered.

Profile-specific properties are loaded from the same locations as standard `application.properties`, with profile-specific files always overriding the non-specific ones.
If several profiles are specified, a last-wins strategy applies.
For example, if profiles `prod,live` are specified by the configprop:spring.profiles.active[] property, values in `application-prod.properties` can be overridden by those in `application-live.properties`.

The `Environment` has a set of default profiles (by default, `[default]`) that are used if no active profiles are set.
In other words, if no profiles are explicitly activated, then properties from `application-default` are considered.

NOTE: Properties files are only ever loaded once.
If you've already directly <<boot-features-external-config-files-importing,imported>> a profile specific property files then it won't be imported a second time.



[[boot-features-external-config-files-importing]]
==== Importing Additional Data
Application properties may import further config data from other locations using the `spring.config.import` property.
Imports are processed as they are discovered, and are treated as additional documents inserted immediately below the one that declares the import.

For example, you might have the following in your classpath `application.properties` file:

[source,yaml,indent=0,configblocks]
----
	spring:
	  application:
	    name: "myapp"
	  config:
	    import: "optional:file:./dev.properties"
----

This will trigger the import of a `dev.properties` file in current directory (if such a file exists).
Values from the imported `dev.properties` will take precedence over the file that triggered the import.
In the above example, the `dev.properties` could redefine `spring.application.name` to a different value.
An import will only be imported once no matter how many times it is declared.
The order an import is defined inside a single document within the properties/yaml file doesn't matter.
For instance, the two examples below produce the same result:

[source,yaml,indent=0,configblocks]
----
	spring:
	  config:
	    import: my.properties
	my:
	  property: value
----

[source,yaml,indent=0,configblocks]
----
	my:
	  property: value
	spring:
	  config:
	    import: my.properties
----

In both of the above examples, the values from the `my.properties` file will take precedence over the file that triggered its import.

Several locations can be specified under a single `spring.config.import` key.
Locations will be processed in the order that they are defined, with later imports taking precedence.

[TIP]
====
Spring Boot includes pluggable API that allows various different location addresses to be supported.
By default you can import Java Properties, YAML and "`<<boot-features-external-config-files-configtree, configuration trees>>`".

Third-party jars can offer support for additional technologies (there's no requirement for files to be local).
For example, you can imagine config data being from external stores such as Consul, Apache ZooKeeper or Netflix Archaius.

If you want to support your own locations, see the `ConfigDataLocationResolver` and `ConfigDataLoader` classes in the `org.springframework.boot.context.config` package.
====



==== Importing Extensionless Files
Some cloud platforms cannot add a file extension to volume mounted files.
To import these extensionless files, you need to give Spring Boot a hint so that it knows how to load them.
You can do this by putting an extension hint in square brackets.

For example, suppose you have a `/etc/config/myconfig` file that you wish to import as yaml.
You can import it from your `application.properties` using the following:

[source,yaml,indent=0,configprops,configblocks]
----
	spring:
	  config:
	    import: "file:/etc/config/myconfig[.yaml]"
----



[[boot-features-external-config-files-configtree]]
==== Using Configuration Trees
When running applications on a cloud platform (such as Kubernetes) you often need to read config values that the platform supplies.
It's not uncommon to use environment variables for such purposes, but this can have drawbacks, especially if the value is supposed to be kept secret.

As an alternative to environment variables, many cloud platforms now allow you to map configuration into mounted data volumes.
For example, Kubernetes can volume mount both https://kubernetes.io/docs/tasks/configure-pod-container/configure-pod-configmap/#populate-a-volume-with-data-stored-in-a-configmap[`ConfigMaps`] and https://kubernetes.io/docs/concepts/configuration/secret/#using-secrets-as-files-from-a-pod[`Secrets`].

There are two common volume mount patterns that can be use:

. A single file contains a complete set of properties (usually written as YAML).
. Multiple files are written to a directory tree, with the filename becoming the '`key`' and the contents becoming the '`value`'.

For the first case, you can import the YAML or Properties file directly using `spring.config.import` as described <<boot-features-external-config-files-importing,above>>.
For the second case, you need to use the `configtree:` prefix so that Spring Boot knows it needs to expose all the files as properties.

As an example, let's imagine that Kubernetes has mounted the following volume:

[source,indent=0]
----
	etc/
	  config/
	    myapp/
	      username
	      password
----

The contents of the `username` file would be a config value, and the contents of `password` would be a secret.

To import these properties, you can add the following to your `application.properties` or `application.yaml` file:

[source,yaml,indent=0,configprops,configblocks]
----
	spring:
	  config:
	    import: "optional:configtree:/etc/config/"
----

You can then access or inject `myapp.username` and `myapp.password` properties from the `Environment` in the usual way.

TIP: Configuration tree values can be bound to both string `String` and `byte[]` types depending on the contents expected.

If you have multiple config trees to import from the same parent folder you can use a wildcard shortcut.
Any `configtree:` location that ends with `/*/` will import all immediate children as config trees.

For example, given the following volume:

[source,indent=0]
----
	etc/
	  config/
	    dbconfig/
	      db/
	        username
	        password
	    mqconfig/
	      mq/
	        username
	        password
----

You can use `configtree:/etc/config/*/` as the import location:

[source,yaml,indent=0,configprops,configblocks]
----
	spring:
	  config:
	    import: "optional:configtree:/etc/config/*/"
----

This will add `db.username`, `db.password`, `mq.username` and `mq.password` properties.

NOTE: Directories loaded using a wildcard are sorted alphabetically.
If you need a different order, then you should list each location as a separate import



[[boot-features-external-config-placeholders-in-properties]]
==== Property Placeholders
The values in `application.properties` and `application.yml` are filtered through the existing `Environment` when they are used, so you can refer back to previously defined values (for example, from System properties).
The standard `$\{name}` property-placeholder syntax can be used anywhere within a value.

For example, the following file will set `app.description` to "`MyApp is a Spring Boot application`":

[source,yaml,indent=0,configblocks]
----
	app:
	  name: "MyApp"
	  description: "${app.name} is a Spring Boot application"
----

TIP: You can also use this technique to create "`short`" variants of existing Spring Boot properties.
See the _<<howto.adoc#howto-use-short-command-line-arguments>>_ how-to for details.



[[boot-features-external-config-files-multi-document]]
==== Working with Multi-Document Files
Spring Boot allows you to split a single physical file into multiple logical documents which are each added independently.
Documents are processed in order, from top to bottom.
Later documents can override the properties defined in earlier ones.

For `application.yml` files, the standard YAML multi-document syntax is used.
Three consecutive hyphens represent the end of one document, and the start of the next.

For example, the following file has two logical documents:

[source,yaml,indent=0]
----
	spring.application.name: MyApp
	---
	spring.config.activate.on-cloud-platform: kubernetes
	spring.application.name: MyCloudApp
----

For `application.properties` files a special `#---` comment is used to mark the document splits:

[source,properties,indent=0]
----
	spring.application.name=MyApp
	#---
	spring.config.activate.on-cloud-platform=kubernetes
	spring.application.name=MyCloudApp
----

NOTE: Property file separators must not have any leading whitespace and must have exactly three hyphen characters.
The lines immediately before and after the separator must not be comments.

TIP: Multi-document property files are often used in conjunction with activation properties such as `spring.config.activate.on-profile`.
See the <<boot-features-external-config-file-activation-properties, next section>> for details.



[[boot-features-external-config-file-activation-properties]]
==== Activation Properties
It's sometimes useful to only activate a given get of properties when certain conditions are met.
For example, you might have properties that are only relevant when a specific profile is active.

You can conditionally activate a properties document using `spring.config.activate.*`.

The following activation properties are available:

.activation properties
[cols="1,4"]
|===
| Property | Note

| `on-profile`
| A profile expression that must match for the document to be active.

| `on-cloud-platform`
| The `CloudPlatform` that must be detected for the document to be active.
|===

For example, the following specifies that the second document is only active when running on Kubernetes, and only when either the "`prod`" or "`staging`" profiles are active:

[source,yaml,indent=0,configblocks]
----
	myprop:
	  always-set
	---
	spring:
	  config:
	    activate:
	      on-cloud-platform: "kubernetes"
	      on-profile: "prod | staging"
	myotherprop: sometimes-set
----



[[boot-features-encrypting-properties]]
=== Encrypting Properties
Spring Boot does not provide any built in support for encrypting property values, however, it does provide the hook points necessary to modify values contained in the Spring `Environment`.
The `EnvironmentPostProcessor` interface allows you to manipulate the `Environment` before the application starts.
See <<howto.adoc#howto-customize-the-environment-or-application-context>> for details.

If you're looking for a secure way to store credentials and passwords, the https://cloud.spring.io/spring-cloud-vault/[Spring Cloud Vault] project provides support for storing externalized configuration in https://www.vaultproject.io/[HashiCorp Vault].



[[boot-features-external-config-yaml]]
=== Working with YAML
https://yaml.org[YAML] is a superset of JSON and, as such, is a convenient format for specifying hierarchical configuration data.
The `SpringApplication` class automatically supports YAML as an alternative to properties whenever you have the https://bitbucket.org/asomov/snakeyaml[SnakeYAML] library on your classpath.

NOTE: If you use "`Starters`", SnakeYAML is automatically provided by `spring-boot-starter`.



==== Mapping YAML to Properties
YAML documents need to be converted from their hierarchical format to a flat structure that can be used with the Spring `Environment`.
For example, consider the following YAML document:

[source,yaml,indent=0]
----
	environments:
	  dev:
	    url: https://dev.example.com
	    name: Developer Setup
	  prod:
	    url: https://another.example.com
	    name: My Cool App
----

In order to access these properties from the `Environment`, they would be flattened as follows:

[source,properties,indent=0]
----
	environments.dev.url=https://dev.example.com
	environments.dev.name=Developer Setup
	environments.prod.url=https://another.example.com
	environments.prod.name=My Cool App
----

Likewise, YAML lists also need to be flattened.
They are represented as property keys with `[index]` dereferencers.
For example, consider the following YAML:

[source,yaml,indent=0]
----
	 my:
	  servers:
	  - dev.example.com
	  - another.example.com
----

The preceding example would be transformed into these properties:

[source,properties,indent=0]
----
	my.servers[0]=dev.example.com
	my.servers[1]=another.example.com
----

TIP: Properties that use the `[index]` notation can be bound to Java `List` or `Set` objects using Spring Boot's `Binder` class.
For more details see the "`<<boot-features-external-config-typesafe-configuration-properties>>`" section below.



[[boot-features-external-config-loading-yaml]]
[[boot-features-external-config-exposing-yaml-to-spring]]
==== Directly Loading YAML
Spring Framework provides two convenient classes that can be used to load YAML documents.
The `YamlPropertiesFactoryBean` loads YAML as `Properties` and the `YamlMapFactoryBean` loads YAML as a `Map`.

You can also use the `YamlPropertySourceLoader` class if you want to load YAML as a Spring `PropertySource`.



[[boot-features-external-config-yaml-shortcomings]]
==== YAML Shortcomings
YAML files cannot be loaded by using the `@PropertySource` annotation.
So, in the case that you need to load values that way, you need to use a properties file.

Using the multi-document YAML syntax in profile-specific YAML files can lead to unexpected behavior.
For example, consider the following config in a file:

.application-dev.yml
[source,yaml,indent=0]
----
	server.port: 8000
	---
	spring.config.activate.on-profile: "!test"
	mypassword: "secret"
----

If you run the application with the argument `--spring.profiles.active=dev` you might expect `mypassword` to be set to "`secret`", but this is not the case.

The nested document will be filtered because the main file is named `application-dev.yml`.
It is already considered to be profile-specific, and nested documents will be ignored.

TIP: We recommend that you don't mix profile-specific YAML files and multiple YAML documents.
Stick to using only one of them.



[[boot-features-external-config-random-values]]
=== Configuring Random Values
The `RandomValuePropertySource` is useful for injecting random values (for example, into secrets or test cases).
It can produce integers, longs, uuids, or strings, as shown in the following example:

[source,yaml,indent=0,configblocks]
----
	my:
	  secret: "${random.value}"
	  number: "${random.int}"
	  bignumber: "${random.long}"
	  uuid: "${random.uuid}"
	  number-less-than-ten: "${random.int(10)}"
	  number-in-range: "${random.int[1024,65536]}"
----

The `+random.int*+` syntax is `OPEN value (,max) CLOSE` where the `OPEN,CLOSE` are any character and `value,max` are integers.
If `max` is provided, then `value` is the minimum value and `max` is the maximum value (exclusive).



[[boot-features-external-config-typesafe-configuration-properties]]
=== Type-safe Configuration Properties
Using the `@Value("$\{property}")` annotation to inject configuration properties can sometimes be cumbersome, especially if you are working with multiple properties or your data is hierarchical in nature.
Spring Boot provides an alternative method of working with properties that lets strongly typed beans govern and validate the configuration of your application.

TIP: See also the <<boot-features-external-config-vs-value,differences between `@Value` and type-safe configuration properties>>.



[[boot-features-external-config-java-bean-binding]]
==== JavaBean properties binding
It is possible to bind a bean declaring standard JavaBean properties as shown in the following example:

[source,java,indent=0]
----
	package com.example;

	import java.net.InetAddress;
	import java.util.ArrayList;
	import java.util.Collections;
	import java.util.List;

	import org.springframework.boot.context.properties.ConfigurationProperties;

	@ConfigurationProperties("acme")
	public class AcmeProperties {

		private boolean enabled;

		private InetAddress remoteAddress;

		private final Security security = new Security();

		public boolean isEnabled() { ... }

		public void setEnabled(boolean enabled) { ... }

		public InetAddress getRemoteAddress() { ... }

		public void setRemoteAddress(InetAddress remoteAddress) { ... }

		public Security getSecurity() { ... }

		public static class Security {

			private String username;

			private String password;

			private List<String> roles = new ArrayList<>(Collections.singleton("USER"));

			public String getUsername() { ... }

			public void setUsername(String username) { ... }

			public String getPassword() { ... }

			public void setPassword(String password) { ... }

			public List<String> getRoles() { ... }

			public void setRoles(List<String> roles) { ... }

		}
	}
----

The preceding POJO defines the following properties:

* `acme.enabled`, with a value of `false` by default.
* `acme.remote-address`, with a type that can be coerced from `String`.
* `acme.security.username`, with a nested "security" object whose name is determined by the name of the property.
  In particular, the return type is not used at all there and could have been `SecurityProperties`.
* `acme.security.password`.
* `acme.security.roles`, with a collection of `String` that defaults to `USER`.

NOTE: The properties that map to `@ConfigurationProperties` classes available in Spring Boot, which are configured via properties files, YAML files, environment variables etc., are public API but the accessors (getters/setters) of the class itself are not meant to be used directly.

[NOTE]
====
Such arrangement relies on a default empty constructor and getters and setters are usually mandatory, since binding is through standard Java Beans property descriptors, just like in Spring MVC.
A setter may be omitted in the following cases:

* Maps, as long as they are initialized, need a getter but not necessarily a setter, since they can be mutated by the binder.
* Collections and arrays can be accessed either through an index (typically with YAML) or by using a single comma-separated value (properties).
  In the latter case, a setter is mandatory.
  We recommend to always add a setter for such types.
  If you initialize a collection, make sure it is not immutable (as in the preceding example).
* If nested POJO properties are initialized (like the `Security` field in the preceding example), a setter is not required.
  If you want the binder to create the instance on the fly by using its default constructor, you need a setter.

Some people use Project Lombok to add getters and setters automatically.
Make sure that Lombok does not generate any particular constructor for such a type, as it is used automatically by the container to instantiate the object.

Finally, only standard Java Bean properties are considered and binding on static properties is not supported.
====



[[boot-features-external-config-constructor-binding]]
==== Constructor binding
The example in the previous section can be rewritten in an immutable fashion as shown in the following example:

[source,java,indent=0]
----
	package com.example;

	import java.net.InetAddress;
	import java.util.List;

	import org.springframework.boot.context.properties.ConfigurationProperties;
	import org.springframework.boot.context.properties.ConstructorBinding;
	import org.springframework.boot.context.properties.bind.DefaultValue;

	@ConstructorBinding
	@ConfigurationProperties("acme")
	public class AcmeProperties {

		private final boolean enabled;

		private final InetAddress remoteAddress;

		private final Security security;

		public AcmeProperties(boolean enabled, InetAddress remoteAddress, Security security) {
			this.enabled = enabled;
			this.remoteAddress = remoteAddress;
			this.security = security;
		}

		public boolean isEnabled() { ... }

		public InetAddress getRemoteAddress() { ... }

		public Security getSecurity() { ... }

		public static class Security {

			private final String username;

			private final String password;

			private final List<String> roles;

			public Security(String username, String password,
					@DefaultValue("USER") List<String> roles) {
				this.username = username;
				this.password = password;
				this.roles = roles;
			}

			public String getUsername() { ... }

			public String getPassword() { ... }

			public List<String> getRoles() { ... }

		}

	}
----

In this setup, the `@ConstructorBinding` annotation is used to indicate that constructor binding should be used.
This means that the binder will expect to find a constructor with the parameters that you wish to have bound.

Nested members of a `@ConstructorBinding` class (such as `Security` in the example above) will also be bound via their constructor.

Default values can be specified using `@DefaultValue` and the same conversion service will be applied to coerce the `String` value to the target type of a missing property.
By default, if no properties are bound to `Security`, the `AcmeProperties` instance will contain a `null` value for `security`.
If you wish you return a non-null instance of `Security` even when no properties are bound to it, you can use an empty `@DefaultValue` annotation to do so:

[source,java,indent=0]
----
	package com.example;
	import java.net.InetAddress;
	import java.util.List;

	import org.springframework.boot.context.properties.ConfigurationProperties;
	import org.springframework.boot.context.properties.ConstructorBinding;
	import org.springframework.boot.context.properties.bind.DefaultValue;

	@ConstructorBinding
	@ConfigurationProperties("acme")
	public class AcmeProperties {

		private final boolean enabled;

		private final InetAddress remoteAddress;

		private final Security security;

		public AcmeProperties(boolean enabled, InetAddress remoteAddress, @DefaultValue Security security) {
			this.enabled = enabled;
			this.remoteAddress = remoteAddress;
			this.security = security;
		}
	}
----


NOTE: To use constructor binding the class must be enabled using `@EnableConfigurationProperties` or configuration property scanning.
You cannot use constructor binding with beans that are created by the regular Spring mechanisms (e.g. `@Component` beans, beans created via `@Bean` methods or beans loaded using `@Import`)

TIP: If you have more than one constructor for your class you can also use `@ConstructorBinding` directly on the constructor that should be bound.

NOTE: The use of `java.util.Optional` with `@ConfigurationProperties` is not recommended as it is primarily intended for use as a return type.
As such, it is not well-suited to configuration property injection.
For consistency with properties of other types, if you do declare an `Optional` property and it has no value, `null` rather than an empty `Optional` will be bound.



[[boot-features-external-config-enabling]]
==== Enabling @ConfigurationProperties-annotated types
Spring Boot provides infrastructure to bind `@ConfigurationProperties` types and register them as beans.
You can either enable configuration properties on a class-by-class basis or enable configuration property scanning that works in a similar manner to component scanning.

Sometimes, classes annotated with `@ConfigurationProperties` might not be suitable for scanning, for example, if you're developing your own auto-configuration or you want to enable them conditionally.
In these cases, specify the list of types to process using the `@EnableConfigurationProperties` annotation.
This can be done on any `@Configuration` class, as shown in the following example:

[source,java,indent=0]
----
	@Configuration(proxyBeanMethods = false)
	@EnableConfigurationProperties(AcmeProperties.class)
	public class MyConfiguration {
	}
----

To use configuration property scanning, add the `@ConfigurationPropertiesScan` annotation to your application.
Typically, it is added to the main application class that is annotated with `@SpringBootApplication` but it can be added to any `@Configuration` class.
By default, scanning will occur from the package of the class that declares the annotation.
If you want to define specific packages to scan, you can do so as shown in the following example:

[source,java,indent=0]
----
	@SpringBootApplication
	@ConfigurationPropertiesScan({ "com.example.app", "org.acme.another" })
	public class MyApplication {
	}
----

[NOTE]
====
When the `@ConfigurationProperties` bean is registered using configuration property scanning or via `@EnableConfigurationProperties`, the bean has a conventional name: `<prefix>-<fqn>`, where `<prefix>` is the environment key prefix specified in the `@ConfigurationProperties` annotation and `<fqn>` is the fully qualified name of the bean.
If the annotation does not provide any prefix, only the fully qualified name of the bean is used.

The bean name in the example above is `acme-com.example.AcmeProperties`.
====

We recommend that `@ConfigurationProperties` only deal with the environment and, in particular, does not inject other beans from the context.
For corner cases, setter injection can be used or any of the `*Aware` interfaces provided by the framework (such as `EnvironmentAware` if you need access to the `Environment`).
If you still want to inject other beans using the constructor, the configuration properties bean must be annotated with `@Component` and use JavaBean-based property binding.



[[boot-features-external-config-using]]
==== Using @ConfigurationProperties-annotated types
This style of configuration works particularly well with the `SpringApplication` external YAML configuration, as shown in the following example:

[source,yaml,indent=0]
----
	acme:
		remote-address: 192.168.1.1
		security:
			username: admin
			roles:
			  - USER
			  - ADMIN
----

To work with `@ConfigurationProperties` beans, you can inject them in the same way as any other bean, as shown in the following example:

[source,java,indent=0]
----
	@Service
	public class MyService {

		private final AcmeProperties properties;

		@Autowired
		public MyService(AcmeProperties properties) {
			this.properties = properties;
		}

	 	//...

		@PostConstruct
		public void openConnection() {
			Server server = new Server(this.properties.getRemoteAddress());
			// ...
		}

	}
----

TIP: Using `@ConfigurationProperties` also lets you generate metadata files that can be used by IDEs to offer auto-completion for your own keys.
See the <<appendix-configuration-metadata.adoc#configuration-metadata,appendix>> for details.



[[boot-features-external-config-3rd-party-configuration]]
==== Third-party Configuration
As well as using `@ConfigurationProperties` to annotate a class, you can also use it on public `@Bean` methods.
Doing so can be particularly useful when you want to bind properties to third-party components that are outside of your control.

To configure a bean from the `Environment` properties, add `@ConfigurationProperties` to its bean registration, as shown in the following example:

[source,java,indent=0]
----
	@ConfigurationProperties(prefix = "another")
	@Bean
	public AnotherComponent anotherComponent() {
		...
	}
----

Any JavaBean property defined with the `another` prefix is mapped onto that `AnotherComponent` bean in manner similar to the preceding `AcmeProperties` example.



[[boot-features-external-config-relaxed-binding]]
==== Relaxed Binding
Spring Boot uses some relaxed rules for binding `Environment` properties to `@ConfigurationProperties` beans, so there does not need to be an exact match between the `Environment` property name and the bean property name.
Common examples where this is useful include dash-separated environment properties (for example, `context-path` binds to `contextPath`), and capitalized environment properties (for example, `PORT` binds to `port`).

As an example, consider the following `@ConfigurationProperties` class:

[source,java,indent=0]
----
	@ConfigurationProperties(prefix="acme.my-project.person")
	public class OwnerProperties {

		private String firstName;

		public String getFirstName() {
			return this.firstName;
		}

		public void setFirstName(String firstName) {
			this.firstName = firstName;
		}

	}
----

With the preceding code, the following properties names can all be used:

.relaxed binding
[cols="1,4"]
|===
| Property | Note

| `acme.my-project.person.first-name`
| Kebab case, which is recommended for use in `.properties` and `.yml` files.

| `acme.myProject.person.firstName`
| Standard camel case syntax.

| `acme.my_project.person.first_name`
| Underscore notation, which is an alternative format for use in `.properties` and `.yml` files.

| `ACME_MYPROJECT_PERSON_FIRSTNAME`
| Upper case format, which is recommended when using system environment variables.
|===

NOTE: The `prefix` value for the annotation _must_ be in kebab case (lowercase and separated by `-`, such as `acme.my-project.person`).

.relaxed binding rules per property source
[cols="2,4,4"]
|===
| Property Source | Simple | List

| Properties Files
| Camel case, kebab case, or underscore notation
| Standard list syntax using `[ ]` or comma-separated values

| YAML Files
| Camel case, kebab case, or underscore notation
| Standard YAML list syntax or comma-separated values

| Environment Variables
| Upper case format with underscore as the delimiter (see <<boot-features-external-config-relaxed-binding-from-environment-variables>>).
| Numeric values surrounded by underscores (see <<boot-features-external-config-relaxed-binding-from-environment-variables>>)

| System properties
| Camel case, kebab case, or underscore notation
| Standard list syntax using `[ ]` or comma-separated values
|===

TIP: We recommend that, when possible, properties are stored in lower-case kebab format, such as `my.property-name=acme`.



[[boot-features-external-config-relaxed-binding-maps]]
===== Binding Maps
When binding to `Map` properties, if the `key` contains anything other than lowercase alpha-numeric characters or `-`, you need to use the bracket notation so that the original value is preserved.
If the key is not surrounded by `[]`, any characters that are not alpha-numeric or `-` are removed.
For example, consider binding the following properties to a `Map`:


[source,properties,indent=0,role="primary"]
.Properties
----
	acme.map.[/key1]=value1
	acme.map.[/key2]=value2
	acme.map./key3=value3
----

[source,yaml,indent=0,role="secondary"]
.Yaml
----
	acme:
	  map:
	    "[/key1]": value1
	    "[/key2]": value2
	    "/key3": value3
----

The properties above will bind to a `Map` with `/key1`, `/key2` and `key3` as the keys in the map.

NOTE: For YAML files, the brackets need to be surrounded by quotes for the keys to be parsed properly.



[[boot-features-external-config-relaxed-binding-from-environment-variables]]
===== Binding from Environment Variables
Most operating systems impose strict rules around the names that can be used for environment variables.
For example, Linux shell variables can contain only letters (`a` to `z` or `A` to `Z`), numbers (`0` to `9`) or the underscore character (`_`).
By convention, Unix shell variables will also have their names in UPPERCASE.

Spring Boot's relaxed binding rules are, as much as possible, designed to be compatible with these naming restrictions.

To convert a property name in the canonical-form to an environment variable name you can follow these rules:

* Replace dots (`.`) with underscores (`_`).
* Remove any dashes (`-`).
* Convert to uppercase.

For example, the configuration property `spring.main.log-startup-info` would be an environment variable named `SPRING_MAIN_LOGSTARTUPINFO`.

Environment variables can also be used when binding to object lists.
To bind to a `List`, the element number should be surrounded with underscores in the variable name.

For example, the configuration property `my.acme[0].other` would use an environment variable named `MY_ACME_0_OTHER`.



[[boot-features-external-config-complex-type-merge]]
==== Merging Complex Types
When lists are configured in more than one place, overriding works by replacing the entire list.

For example, assume a `MyPojo` object with `name` and `description` attributes that are `null` by default.
The following example exposes a list of `MyPojo` objects from `AcmeProperties`:

[source,java,indent=0]
----
	@ConfigurationProperties("acme")
	public class AcmeProperties {

		private final List<MyPojo> list = new ArrayList<>();

		public List<MyPojo> getList() {
			return this.list;
		}

	}
----

Consider the following configuration:

[source,yaml,indent=0,configblocks]
----
	acme:
	  list:
	  - name: "my name"
	    description: "my description"
	---
	spring:
	  config:
	    activate:
	      on-profile: "dev"
	acme:
	  list:
	  - name: "my another name"
----

If the `dev` profile is not active, `AcmeProperties.list` contains one `MyPojo` entry, as previously defined.
If the `dev` profile is enabled, however, the `list` _still_ contains only one entry (with a name of `my another name` and a description of `null`).
This configuration _does not_ add a second `MyPojo` instance to the list, and it does not merge the items.

When a `List` is specified in multiple profiles, the one with the highest priority (and only that one) is used.
Consider the following example:

[source,yaml,indent=0,configblocks]
----
	acme:
	  list:
	  - name: "my name"
	    description: "my description"
	  - name: "another name"
	    description: "another description"
	---
	spring:
	  config:
	    activate:
	      on-profile: "dev"
	acme:
	  list:
	  - name: "my another name"
----

In the preceding example, if the `dev` profile is active, `AcmeProperties.list` contains _one_ `MyPojo` entry (with a name of `my another name` and a description of `null`).
For YAML, both comma-separated lists and YAML lists can be used for completely overriding the contents of the list.

For `Map` properties, you can bind with property values drawn from multiple sources.
However, for the same property in multiple sources, the one with the highest priority is used.
The following example exposes a `Map<String, MyPojo>` from `AcmeProperties`:

[source,java,indent=0]
----
	@ConfigurationProperties("acme")
	public class AcmeProperties {

		private final Map<String, MyPojo> map = new HashMap<>();

		public Map<String, MyPojo> getMap() {
			return this.map;
		}

	}
----

Consider the following configuration:

[source,yaml,indent=0,configblocks]
----
	acme:
	  map:
	    key1:
	      name: "my name 1"
	      description: "my description 1"
	---
	spring:
	  config:
	    activate:
	      on-profile: "dev"
	acme:
	  map:
	    key1:
	      name: "dev name 1"
	    key2:
	      name: "dev name 2"
	      description: "dev description 2"
----

If the `dev` profile is not active, `AcmeProperties.map` contains one entry with key `key1` (with a name of `my name 1` and a description of `my description 1`).
If the `dev` profile is enabled, however, `map` contains two entries with keys `key1` (with a name of `dev name 1` and a description of `my description 1`) and `key2` (with a name of `dev name 2` and a description of `dev description 2`).

NOTE: The preceding merging rules apply to properties from all property sources, and not just files.



[[boot-features-external-config-conversion]]
==== Properties Conversion
Spring Boot attempts to coerce the external application properties to the right type when it binds to the `@ConfigurationProperties` beans.
If you need custom type conversion, you can provide a `ConversionService` bean (with a bean named `conversionService`) or custom property editors (through a `CustomEditorConfigurer` bean) or custom `Converters` (with bean definitions annotated as `@ConfigurationPropertiesBinding`).

NOTE: As this bean is requested very early during the application lifecycle, make sure to limit the dependencies that your `ConversionService` is using.
Typically, any dependency that you require may not be fully initialized at creation time.
You may want to rename your custom `ConversionService` if it is not required for configuration keys coercion and only rely on custom converters qualified with `@ConfigurationPropertiesBinding`.



[[boot-features-external-config-conversion-duration]]
===== Converting durations
Spring Boot has dedicated support for expressing durations.
If you expose a `java.time.Duration` property, the following formats in application properties are available:

* A regular `long` representation (using milliseconds as the default unit unless a `@DurationUnit` has been specified)
* The standard ISO-8601 format {java-api}/java/time/Duration.html#parse-java.lang.CharSequence-[used by `java.time.Duration`]
* A more readable format where the value and the unit are coupled (e.g. `10s` means 10 seconds)

Consider the following example:

[source,java,indent=0]
----
include::{code-examples}/context/properties/bind/javabean/AppSystemProperties.java[tag=example]
----

To specify a session timeout of 30 seconds, `30`, `PT30S` and `30s` are all equivalent.
A read timeout of 500ms can be specified in any of the following form: `500`, `PT0.5S` and `500ms`.

You can also use any of the supported units.
These are:

* `ns` for nanoseconds
* `us` for microseconds
* `ms` for milliseconds
* `s` for seconds
* `m` for minutes
* `h` for hours
* `d` for days

The default unit is milliseconds and can be overridden using `@DurationUnit` as illustrated in the sample above.

If you prefer to use constructor binding, the same properties can be exposed, as shown in the following example:

[source,java,indent=0]
----
include::{code-examples}/context/properties/bind/constructor/AppSystemProperties.java[tag=example]
----


TIP: If you are upgrading a `Long` property, make sure to define the unit (using `@DurationUnit`) if it isn't milliseconds.
Doing so gives a transparent upgrade path while supporting a much richer format.



[[boot-features-external-config-conversion-period]]
===== Converting periods
In addition to durations, Spring Boot can also work with `java.time.Period` type.
The following formats can be used in application properties:

* An regular `int` representation (using days as the default unit unless a `@PeriodUnit` has been specified)
* The standard ISO-8601 format {java-api}/java/time/Period.html#parse-java.lang.CharSequence-[used by `java.time.Period`]
* A simpler format where the value and the unit pairs are coupled (e.g. `1y3d` means 1 year and 3 days)

The following units are supported with the simple format:

* `y` for years
* `m` for months
* `w` for weeks
* `d` for days

NOTE: The `java.time.Period` type never actually stores the number of weeks, it is a shortcut that means "`7 days`".



[[boot-features-external-config-conversion-datasize]]
===== Converting Data Sizes
Spring Framework has a `DataSize` value type that expresses a size in bytes.
If you expose a `DataSize` property, the following formats in application properties are available:

* A regular `long` representation (using bytes as the default unit unless a `@DataSizeUnit` has been specified)
* A more readable format where the value and the unit are coupled (e.g. `10MB` means 10 megabytes)

Consider the following example:

[source,java,indent=0]
----
include::{code-examples}/context/properties/bind/javabean/AppIoProperties.java[tag=example]
----

To specify a buffer size of 10 megabytes, `10` and `10MB` are equivalent.
A size threshold of 256 bytes can be specified as `256` or `256B`.

You can also use any of the supported units.
These are:

* `B` for bytes
* `KB` for kilobytes
* `MB` for megabytes
* `GB` for gigabytes
* `TB` for terabytes

The default unit is bytes and can be overridden using `@DataSizeUnit` as illustrated in the sample above.

If you prefer to use constructor binding, the same properties can be exposed, as shown in the following example:

[source,java,indent=0]
----
include::{code-examples}/context/properties/bind/constructor/AppIoProperties.java[tag=example]
----

TIP: If you are upgrading a `Long` property, make sure to define the unit (using `@DataSizeUnit`) if it isn't bytes.
Doing so gives a transparent upgrade path while supporting a much richer format.



[[boot-features-external-config-validation]]
==== @ConfigurationProperties Validation
Spring Boot attempts to validate `@ConfigurationProperties` classes whenever they are annotated with Spring's `@Validated` annotation.
You can use JSR-303 `javax.validation` constraint annotations directly on your configuration class.
To do so, ensure that a compliant JSR-303 implementation is on your classpath and then add constraint annotations to your fields, as shown in the following example:

[source,java,indent=0]
----
	@ConfigurationProperties(prefix="acme")
	@Validated
	public class AcmeProperties {

		@NotNull
		private InetAddress remoteAddress;

		// ... getters and setters

	}
----

TIP: You can also trigger validation by annotating the `@Bean` method that creates the configuration properties with `@Validated`.

To ensure that validation is always triggered for nested properties, even when no properties are found, the associated field must be annotated with `@Valid`.
The following example builds on the preceding `AcmeProperties` example:

[source,java,indent=0]
----
	@ConfigurationProperties(prefix="acme")
	@Validated
	public class AcmeProperties {

		@NotNull
		private InetAddress remoteAddress;

		@Valid
		private final Security security = new Security();

		// ... getters and setters

		public static class Security {

			@NotEmpty
			public String username;

			// ... getters and setters

		}

	}
----

You can also add a custom Spring `Validator` by creating a bean definition called `configurationPropertiesValidator`.
The `@Bean` method should be declared `static`.
The configuration properties validator is created very early in the application's lifecycle, and declaring the `@Bean` method as static lets the bean be created without having to instantiate the `@Configuration` class.
Doing so avoids any problems that may be caused by early instantiation.

TIP: The `spring-boot-actuator` module includes an endpoint that exposes all `@ConfigurationProperties` beans.
Point your web browser to `/actuator/configprops` or use the equivalent JMX endpoint.
See the "<<production-ready-features.adoc#production-ready-endpoints, Production ready features>>" section for details.



[[boot-features-external-config-vs-value]]
==== @ConfigurationProperties vs. @Value
The `@Value` annotation is a core container feature, and it does not provide the same features as type-safe configuration properties.
The following table summarizes the features that are supported by `@ConfigurationProperties` and `@Value`:

[cols="4,2,2"]
|===
| Feature |`@ConfigurationProperties` |`@Value`

| <<boot-features-external-config-relaxed-binding,Relaxed binding>>
| Yes
| Limited (see <<boot-features-external-config-vs-value-note,note below>>)

| <<appendix-configuration-metadata.adoc#configuration-metadata,Meta-data support>>
| Yes
| No

| `SpEL` evaluation
| No
| Yes
|===

NOTE: [[boot-features-external-config-vs-value-note]] If you do want to use `@Value`, we recommend that you refer to property names using their canonical form (kebab-case using only lowercase letters).
This will allow Spring Boot to use the same logic as it does when relaxed binding `@ConfigurationProperties`.
For example, `@Value("{demo.item-price}")` will pick up `demo.item-price` and `demo.itemPrice` forms from the `application.properties` file, as well as `DEMO_ITEMPRICE` from the system environment.
If you used `@Value("{demo.itemPrice}")` instead, `demo.item-price` and `DEMO_ITEMPRICE` would not be considered.

If you define a set of configuration keys for your own components, we recommend you group them in a POJO annotated with `@ConfigurationProperties`.
Doing so will provide you with structured, type-safe object that you can inject into your own beans.

`SpEL` expressions from  <<boot-features-external-config-files,application property files>> are not processed at time of parsing these files and populating the environment.
However, it is possible to write a `SpEL` expression in `@Value`.
If the value of a property from an application property file is a `SpEL` expression, it will be evaluated when consumed via `@Value`.



[[boot-features-profiles]]
== Profiles
Spring Profiles provide a way to segregate parts of your application configuration and make it be available only in certain environments.
Any `@Component`, `@Configuration` or `@ConfigurationProperties` can be marked with `@Profile` to limit when it is loaded, as shown in the following example:

[source,java,indent=0]
----
	@Configuration(proxyBeanMethods = false)
	@Profile("production")
	public class ProductionConfiguration {

		// ...

	}
----

NOTE: If `@ConfigurationProperties` beans are registered via `@EnableConfigurationProperties` instead of automatic scanning, the `@Profile` annotation needs to be specified on the `@Configuration` class that has the `@EnableConfigurationProperties` annotation.
In the case where `@ConfigurationProperties` are scanned, `@Profile` can be specified on the `@ConfigurationProperties` class itself.

You can use a configprop:spring.profiles.active[] `Environment` property to specify which profiles are active.
You can specify the property in any of the ways described earlier in this chapter.
For example, you could include it in your `application.properties`, as shown in the following example:

[source,yaml,indent=0,configprops,configblocks]
----
	spring:
	  profiles:
	    active: "dev,hsqldb"
----

You could also specify it on the command line by using the following switch: `--spring.profiles.active=dev,hsqldb`.



[[boot-features-adding-active-profiles]]
=== Adding Active Profiles
The configprop:spring.profiles.active[] property follows the same ordering rules as other properties: The highest `PropertySource` wins.
This means that you can specify active profiles in `application.properties` and then *replace* them by using the command line switch.

Sometimes, it is useful to have properties that *add* to the active profiles rather than replace them.
The `SpringApplication` entry point has a Java API for setting additional profiles (that is, on top of those activated by the configprop:spring.profiles.active[] property).
See the `setAdditionalProfiles()` method in {spring-boot-module-api}/SpringApplication.html[SpringApplication].
Profile groups, which are described in the <<boot-features-profiles-groups,next section>> can also be used to add active profiles if a given profile is active.


[[boot-features-profiles-groups]]
=== Profile Groups
Occasionally the profiles that you define and use in your application are too fine-grained and become cumbersome to use.
For example, you might have `proddb` and `prodmq` profiles that you use to enable database and messaging features independently.

To help with this, Spring Boot lets you define profile groups.
A profile group allows you to define a logical name for a related group of profiles.

For example, we can create a `production` group that consists of our `proddb` and `prodmq` profiles.

[source,yaml,indent=0,configblocks]
----
	spring:
	  profiles:
	    group:
	      production:
	      - "proddb"
	      - "prodmq"
----

Our application can now be started using `--spring.profiles.active=production` to active the `production`, `proddb` and `prodmq` profiles in one hit.



[[boot-features-programmatically-setting-profiles]]
=== Programmatically Setting Profiles
You can programmatically set active profiles by calling `SpringApplication.setAdditionalProfiles(...)` before your application runs.
It is also possible to activate profiles by using Spring's `ConfigurableEnvironment` interface.



[[boot-features-profile-specific-configuration]]
=== Profile-specific Configuration Files
Profile-specific variants of both `application.properties` (or `application.yml`) and files referenced through `@ConfigurationProperties` are considered as files and loaded.
See "<<boot-features-external-config-files-profile-specific>>" for details.



[[boot-features-logging]]
== Logging
Spring Boot uses https://commons.apache.org/logging[Commons Logging] for all internal logging but leaves the underlying log implementation open.
Default configurations are provided for {java-api}/java/util/logging/package-summary.html[Java Util Logging], https://logging.apache.org/log4j/2.x/[Log4J2], and https://logback.qos.ch/[Logback].
In each case, loggers are pre-configured to use console output with optional file output also available.

By default, if you use the "`Starters`", Logback is used for logging.
Appropriate Logback routing is also included to ensure that dependent libraries that use Java Util Logging, Commons Logging, Log4J, or SLF4J all work correctly.

TIP: There are a lot of logging frameworks available for Java.
Do not worry if the above list seems confusing.
Generally, you do not need to change your logging dependencies and the Spring Boot defaults work just fine.

TIP: When you deploy your application to a servlet container or application server, logging performed via the Java Util Logging API is not routed into your application's logs.
This prevents logging performed by the container or other applications that have been deployed to it from appearing in your application's logs.


[[boot-features-logging-format]]
=== Log Format
The default log output from Spring Boot resembles the following example:

[indent=0]
----
2019-03-05 10:57:51.112  INFO 45469 --- [           main] org.apache.catalina.core.StandardEngine  : Starting Servlet Engine: Apache Tomcat/7.0.52
2019-03-05 10:57:51.253  INFO 45469 --- [ost-startStop-1] o.a.c.c.C.[Tomcat].[localhost].[/]       : Initializing Spring embedded WebApplicationContext
2019-03-05 10:57:51.253  INFO 45469 --- [ost-startStop-1] o.s.web.context.ContextLoader            : Root WebApplicationContext: initialization completed in 1358 ms
2019-03-05 10:57:51.698  INFO 45469 --- [ost-startStop-1] o.s.b.c.e.ServletRegistrationBean        : Mapping servlet: 'dispatcherServlet' to [/]
2019-03-05 10:57:51.702  INFO 45469 --- [ost-startStop-1] o.s.b.c.embedded.FilterRegistrationBean  : Mapping filter: 'hiddenHttpMethodFilter' to: [/*]
----

The following items are output:

* Date and Time: Millisecond precision and easily sortable.
* Log Level: `ERROR`, `WARN`, `INFO`, `DEBUG`, or `TRACE`.
* Process ID.
* A `---` separator to distinguish the start of actual log messages.
* Thread name: Enclosed in square brackets (may be truncated for console output).
* Logger name: This is usually the source class name (often abbreviated).
* The log message.

NOTE: Logback does not have a `FATAL` level.
It is mapped to `ERROR`.



[[boot-features-logging-console-output]]
=== Console Output
The default log configuration echoes messages to the console as they are written.
By default, `ERROR`-level, `WARN`-level, and `INFO`-level messages are logged.
You can also enable a "`debug`" mode by starting your application with a `--debug` flag.

[indent=0]
----
	$ java -jar myapp.jar --debug
----

NOTE: You can also specify `debug=true` in your `application.properties`.

When the debug mode is enabled, a selection of core loggers (embedded container, Hibernate, and Spring Boot) are configured to output more information.
Enabling the debug mode does _not_ configure your application to log all messages with `DEBUG` level.

Alternatively, you can enable a "`trace`" mode by starting your application with a `--trace` flag (or `trace=true` in your `application.properties`).
Doing so enables trace logging for a selection of core loggers (embedded container, Hibernate schema generation, and the whole Spring portfolio).



[[boot-features-logging-color-coded-output]]
==== Color-coded Output
If your terminal supports ANSI, color output is used to aid readability.
You can set `spring.output.ansi.enabled` to a {spring-boot-module-api}/ansi/AnsiOutput.Enabled.html[supported value] to override the auto-detection.

Color coding is configured by using the `%clr` conversion word.
In its simplest form, the converter colors the output according to the log level, as shown in the following example:

[source,indent=0]
----
%clr(%5p)
----

The following table describes the mapping of log levels to colors:

|===
| Level | Color

| `FATAL`
| Red

| `ERROR`
| Red

| `WARN`
| Yellow

| `INFO`
| Green

| `DEBUG`
| Green

| `TRACE`
| Green
|===

Alternatively, you can specify the color or style that should be used by providing it as an option to the conversion.
For example, to make the text yellow, use the following setting:

[source,indent=0]
----
%clr(%d{yyyy-MM-dd HH:mm:ss.SSS}){yellow}
----

The following colors and styles are supported:

* `blue`
* `cyan`
* `faint`
* `green`
* `magenta`
* `red`
* `yellow`



[[boot-features-logging-file-output]]
=== File Output
By default, Spring Boot logs only to the console and does not write log files.
If you want to write log files in addition to the console output, you need to set a configprop:logging.file.name[] or configprop:logging.file.path[] property (for example, in your `application.properties`).

The following table shows how the `logging.*` properties can be used together:

.Logging properties
[cols="1,1,1,4"]
|===
| configprop:logging.file.name[] | configprop:logging.file.path[] | Example | Description

| _(none)_
| _(none)_
|
| Console only logging.

| Specific file
| _(none)_
| `my.log`
| Writes to the specified log file.
  Names can be an exact location or relative to the current directory.

| _(none)_
| Specific directory
| `/var/log`
| Writes `spring.log` to the specified directory.
  Names can be an exact location or relative to the current directory.
|===

Log files rotate when they reach 10 MB and, as with console output, `ERROR`-level, `WARN`-level, and `INFO`-level messages are logged by default.

TIP: Logging properties are independent of the actual logging infrastructure.
As a result, specific configuration keys (such as `logback.configurationFile` for Logback) are not managed by spring Boot.



[[boot-features-logging-file-rotation]]
=== File Rotation
If you are using the Logback, it's possible to fine-tune log rotation settings using your `application.properties` or `application.yaml` file.
For all other logging system, you'll need to configure rotation settings directly yourself (for example, if you use Log4J2 then you could add a `log4j.xml` file).

The following rotation policy properties are supported:

|===
| Name | Description

| configprop:logging.logback.rollingpolicy.file-name-pattern[]
| The filename pattern used to create log archives.

| configprop:logging.logback.rollingpolicy.clean-history-on-start[]
| If log archive cleanup should occur when the application starts.

| configprop:logging.logback.rollingpolicy.max-file-size[]
| The maximum size of log file before it's archived.

| configprop:logging.logback.rollingpolicy.total-size-cap[]
| The maximum amount of size log archives can take before being deleted.

| configprop:logging.logback.rollingpolicy.max-history[]
| The number of days to keep log archives (defaults to 7)
|===



[[boot-features-custom-log-levels]]
=== Log Levels
All the supported logging systems can have the logger levels set in the Spring `Environment` (for example, in `application.properties`) by using `+logging.level.<logger-name>=<level>+` where `level` is one of TRACE, DEBUG, INFO, WARN, ERROR, FATAL, or OFF.
The `root` logger can be configured by using `logging.level.root`.

The following example shows potential logging settings in `application.properties`:

[source,properties,indent=0,subs="verbatim,quotes,attributes",configprops,role="primary"]
.Properties
----
	logging.level.root=warn
	logging.level.org.springframework.web=debug
	logging.level.org.hibernate=error
----

[source,properties,indent=0,subs="verbatim,quotes,attributes",role="secondary"]
.Yaml
----
	logging:
	  level:
	    root: "warn"
	    org.springframework.web: "debug"
	    org.hibernate: "error"
----

It's also possible to set logging levels using environment variables.
For example, `LOGGING_LEVEL_ORG_SPRINGFRAMEWORK_WEB=DEBUG` will set `org.springframework.web` to `DEBUG`.

NOTE: The above approach will only work for package level logging.
Since relaxed binding always converts environment variables to lowercase, it's not possible to configure logging for an individual class in this way.
If you need to configure logging for a class, you can use <<boot-features-external-config-application-json, the `SPRING_APPLICATION_JSON`>> variable.



[[boot-features-custom-log-groups]]
=== Log Groups
It's often useful to be able to group related loggers together so that they can all be configured at the same time.
For example, you might commonly change the logging levels for _all_ Tomcat related loggers, but you can't easily remember top level packages.

To help with this, Spring Boot allows you to define logging groups in your Spring `Environment`.
For example, here's how you could define a "`tomcat`" group by adding it to your `application.properties`:

[source,yaml,indent=0,subs="verbatim,quotes,attributes",configprops,configblocks]
----
	logging:
	  group:
	    tomcat: "org.apache.catalina,org.apache.coyote,org.apache.tomcat"
----

Once defined, you can change the level for all the loggers in the group with a single line:

[source,yaml,indent=0,subs="verbatim,quotes,attributes",configprops,configblocks]
----
	logging:
	  level:
	    tomcat: "trace"
----

Spring Boot includes the following pre-defined logging groups that can be used out-of-the-box:

[cols="1,4"]
|===
| Name | Loggers

| web
| `org.springframework.core.codec`, `org.springframework.http`, `org.springframework.web`, `org.springframework.boot.actuate.endpoint.web`, `org.springframework.boot.web.servlet.ServletContextInitializerBeans`

| sql
| `org.springframework.jdbc.core`, `org.hibernate.SQL`, `org.jooq.tools.LoggerListener`
|===



[[boot-features-custom-log-configuration]]
=== Custom Log Configuration
The various logging systems can be activated by including the appropriate libraries on the classpath and can be further customized by providing a suitable configuration file in the root of the classpath or in a location specified by the following Spring `Environment` property: configprop:logging.config[].

You can force Spring Boot to use a particular logging system by using the `org.springframework.boot.logging.LoggingSystem` system property.
The value should be the fully qualified class name of a `LoggingSystem` implementation.
You can also disable Spring Boot's logging configuration entirely by using a value of `none`.

NOTE: Since logging is initialized *before* the `ApplicationContext` is created, it is not possible to control logging from `@PropertySources` in Spring `@Configuration` files.
The only way to change the logging system or disable it entirely is via System properties.

Depending on your logging system, the following files are loaded:

|===
| Logging System | Customization

| Logback
| `logback-spring.xml`, `logback-spring.groovy`, `logback.xml`, or `logback.groovy`

| Log4j2
| `log4j2-spring.xml` or `log4j2.xml`

| JDK (Java Util Logging)
| `logging.properties`
|===

NOTE: When possible, we recommend that you use the `-spring` variants for your logging configuration (for example, `logback-spring.xml` rather than `logback.xml`).
If you use standard configuration locations, Spring cannot completely control log initialization.

WARNING: There are known classloading issues with Java Util Logging that cause problems when running from an 'executable jar'.
We recommend that you avoid it when running from an 'executable jar' if at all possible.

To help with the customization, some other properties are transferred from the Spring `Environment` to System properties, as described in the following table:

|===
| Spring Environment | System Property | Comments

| configprop:logging.exception-conversion-word[]
| `LOG_EXCEPTION_CONVERSION_WORD`
| The conversion word used when logging exceptions.

| configprop:logging.file.name[]
| `LOG_FILE`
| If defined, it is used in the default log configuration.

| configprop:logging.file.path[]
| `LOG_PATH`
| If defined, it is used in the default log configuration.

| configprop:logging.pattern.console[]
| `CONSOLE_LOG_PATTERN`
| The log pattern to use on the console (stdout).

| configprop:logging.pattern.dateformat[]
| `LOG_DATEFORMAT_PATTERN`
| Appender pattern for log date format.

| configprop:logging.charset.console[]
| `CONSOLE_LOG_CHARSET`
| The charset to use for console logging.

| configprop:logging.pattern.file[]
| `FILE_LOG_PATTERN`
| The log pattern to use in a file (if `LOG_FILE` is enabled).

| configprop:logging.charset.file[]
| `FILE_LOG_CHARSET`
| The charset to use for file logging (if `LOG_FILE` is enabled).

| configprop:logging.pattern.level[]
| `LOG_LEVEL_PATTERN`
| The format to use when rendering the log level (default `%5p`).

| `PID`
| `PID`
| The current process ID (discovered if possible and when not already defined as an OS environment variable).
|===

If you're using Logback, the following properties are also transfered:

|===
| Spring Environment | System Property | Comments

| configprop:logging.logback.rollingpolicy.file-name-pattern[]
| `LOGBACK_ROLLINGPOLICY_FILE_NAME_PATTERN`
| Pattern for rolled-over log file names (default `$\{LOG_FILE}.%d\{yyyy-MM-dd}.%i.gz`).

| configprop:logging.logback.rollingpolicy.clean-history-on-start[]
| `LOGBACK_ROLLINGPOLICY_CLEAN_HISTORY_ON_START`
| Whether to clean the archive log files on startup.

| configprop:logging.logback.rollingpolicy.max-file-size[]
| `LOGBACK_ROLLINGPOLICY_MAX_FILE_SIZE`
| Maximum log file size.

| configprop:logging.logback.rollingpolicy.total-size-cap[]
| `LOGBACK_ROLLINGPOLICY_TOTAL_SIZE_CAP`
| Total size of log backups to be kept.

| configprop:logging.logback.rollingpolicy.max-history[]
| `LOGBACK_ROLLINGPOLICY_MAX_HISTORY`
| Maximum number of archive log files to keep.
|===


All the supported logging systems can consult System properties when parsing their configuration files.
See the default configurations in `spring-boot.jar` for examples:

* {spring-boot-code}/spring-boot-project/spring-boot/src/main/resources/org/springframework/boot/logging/logback/defaults.xml[Logback]
* {spring-boot-code}/spring-boot-project/spring-boot/src/main/resources/org/springframework/boot/logging/log4j2/log4j2.xml[Log4j 2]
* {spring-boot-code}/spring-boot-project/spring-boot/src/main/resources/org/springframework/boot/logging/java/logging-file.properties[Java Util logging]

[TIP]
====
If you want to use a placeholder in a logging property, you should use <<boot-features-external-config-placeholders-in-properties,Spring Boot's syntax>> and not the syntax of the underlying framework.
Notably, if you use Logback, you should use `:` as the delimiter between a property name and its default value and not use `:-`.
====

[TIP]
====
You can add MDC and other ad-hoc content to log lines by overriding only the `LOG_LEVEL_PATTERN` (or `logging.pattern.level` with Logback).
For example, if you use `logging.pattern.level=user:%X\{user} %5p`, then the default log format contains an MDC entry for "user", if it exists, as shown in the following example.

[indent=0]
----
	2019-08-30 12:30:04.031 user:someone INFO 22174 --- [  nio-8080-exec-0] demo.Controller
	Handling authenticated request
----
====



[[boot-features-logback-extensions]]
=== Logback Extensions
Spring Boot includes a number of extensions to Logback that can help with advanced configuration.
You can use these extensions in your `logback-spring.xml` configuration file.

NOTE: Because the standard `logback.xml` configuration file is loaded too early, you cannot use extensions in it.
You need to either use `logback-spring.xml` or define a configprop:logging.config[] property.

WARNING: The extensions cannot be used with Logback's https://logback.qos.ch/manual/configuration.html#autoScan[configuration scanning].
If you attempt to do so, making changes to the configuration file results in an error similar to one of the following being logged:

[indent=0]
----
	ERROR in ch.qos.logback.core.joran.spi.Interpreter@4:71 - no applicable action for [springProperty], current ElementPath is [[configuration][springProperty]]
	ERROR in ch.qos.logback.core.joran.spi.Interpreter@4:71 - no applicable action for [springProfile], current ElementPath is [[configuration][springProfile]]
----



==== Profile-specific Configuration
The `<springProfile>` tag lets you optionally include or exclude sections of configuration based on the active Spring profiles.
Profile sections are supported anywhere within the `<configuration>` element.
Use the `name` attribute to specify which profile accepts the configuration.
The `<springProfile>` tag can contain a profile name (for example `staging`) or a profile expression.
A profile expression allows for more complicated profile logic to be expressed, for example `production & (eu-central | eu-west)`.
Check the {spring-framework-docs}/core.html#beans-definition-profiles-java[reference guide] for more details.
The following listing shows three sample profiles:

[source,xml,indent=0]
----
	<springProfile name="staging">
		<!-- configuration to be enabled when the "staging" profile is active -->
	</springProfile>

	<springProfile name="dev | staging">
		<!-- configuration to be enabled when the "dev" or "staging" profiles are active -->
	</springProfile>

	<springProfile name="!production">
		<!-- configuration to be enabled when the "production" profile is not active -->
	</springProfile>
----



==== Environment Properties
The `<springProperty>` tag lets you expose properties from the Spring `Environment` for use within Logback.
Doing so can be useful if you want to access values from your `application.properties` file in your Logback configuration.
The tag works in a similar way to Logback's standard `<property>` tag.
However, rather than specifying a direct `value`, you specify the `source` of the property (from the `Environment`).
If you need to store the property somewhere other than in `local` scope, you can use the `scope` attribute.
If you need a fallback value (in case the property is not set in the `Environment`), you can use the `defaultValue` attribute.
The following example shows how to expose properties for use within Logback:

[source,xml,indent=0]
----
	<springProperty scope="context" name="fluentHost" source="myapp.fluentd.host"
			defaultValue="localhost"/>
	<appender name="FLUENT" class="ch.qos.logback.more.appenders.DataFluentAppender">
		<remoteHost>${fluentHost}</remoteHost>
		...
	</appender>
----

NOTE: The `source` must be specified in kebab case (such as `my.property-name`).
However, properties can be added to the `Environment` by using the relaxed rules.



[[boot-features-internationalization]]
== Internationalization
Spring Boot supports localized messages so that your application can cater to users of different language preferences.
By default, Spring Boot looks for the presence of a `messages` resource bundle at the root of the classpath.

NOTE: The auto-configuration applies when the default properties file for the configured resource bundle is available (i.e. `messages.properties` by default).
If your resource bundle contains only language-specific properties files, you are required to add the default.
If no properties file is found that matches any of the configured base names, there will be no auto-configured `MessageSource`.

The basename of the resource bundle as well as several other attributes can be configured using the `spring.messages` namespace, as shown in the following example:

[source,yaml,indent=0,configprops,configblocks]
----
	spring:
	  messages:
	    basename: "messages,config.i18n.messages"
	    fallback-to-system-locale: false
----

TIP: `spring.messages.basename` supports comma-separated list of locations, either a package qualifier or a resource resolved from the classpath root.

See {spring-boot-autoconfigure-module-code}/context/MessageSourceProperties.java[`MessageSourceProperties`] for more supported options.



[[boot-features-json]]
== JSON
Spring Boot provides integration with three JSON mapping libraries:

- Gson
- Jackson
- JSON-B

Jackson is the preferred and default library.



[[boot-features-json-jackson]]
=== Jackson
Auto-configuration for Jackson is provided and Jackson is part of `spring-boot-starter-json`.
When Jackson is on the classpath an `ObjectMapper` bean is automatically configured.
Several configuration properties are provided for <<howto.adoc#howto-customize-the-jackson-objectmapper,customizing the configuration of the `ObjectMapper`>>.



[[boot-features-json-gson]]
=== Gson
Auto-configuration for Gson is provided.
When Gson is on the classpath a `Gson` bean is automatically configured.
Several `+spring.gson.*+` configuration properties are provided for customizing the configuration.
To take more control, one or more `GsonBuilderCustomizer` beans can be used.



[[boot-features-json-json-b]]
=== JSON-B
Auto-configuration for JSON-B is provided.
When the JSON-B API and an implementation are on the classpath a `Jsonb` bean will be automatically configured.
The preferred JSON-B implementation is Apache Johnzon for which dependency management is provided.



[[boot-features-developing-web-applications]]
== Developing Web Applications
Spring Boot is well suited for web application development.
You can create a self-contained HTTP server by using embedded Tomcat, Jetty, Undertow, or Netty.
Most web applications use the `spring-boot-starter-web` module to get up and running quickly.
You can also choose to build reactive web applications by using the `spring-boot-starter-webflux` module.

If you have not yet developed a Spring Boot web application, you can follow the "Hello World!" example in the _<<getting-started.adoc#getting-started-first-application, Getting started>>_ section.



[[boot-features-spring-mvc]]
=== The "`Spring Web MVC Framework`"
The {spring-framework-docs}/web.html#mvc[Spring Web MVC framework] (often referred to as "`Spring MVC`") is a rich "`model view controller`" web framework.
Spring MVC lets you create special `@Controller` or `@RestController` beans to handle incoming HTTP requests.
Methods in your controller are mapped to HTTP by using `@RequestMapping` annotations.

The following code shows a typical `@RestController` that serves JSON data:

[source,java,indent=0]
----
	@RestController
	@RequestMapping(value="/users")
	public class MyRestController {

		@RequestMapping(value="/{user}", method=RequestMethod.GET)
		public User getUser(@PathVariable Long user) {
			// ...
		}

		@RequestMapping(value="/{user}/customers", method=RequestMethod.GET)
		List<Customer> getUserCustomers(@PathVariable Long user) {
			// ...
		}

		@RequestMapping(value="/{user}", method=RequestMethod.DELETE)
		public User deleteUser(@PathVariable Long user) {
			// ...
		}

	}
----

Spring MVC is part of the core Spring Framework, and detailed information is available in the  {spring-framework-docs}/web.html#mvc[reference documentation].
There are also several guides that cover Spring MVC available at https://spring.io/guides.



[[boot-features-spring-mvc-auto-configuration]]
==== Spring MVC Auto-configuration
Spring Boot provides auto-configuration for Spring MVC that works well with most applications.

The auto-configuration adds the following features on top of Spring's defaults:

* Inclusion of `ContentNegotiatingViewResolver` and `BeanNameViewResolver` beans.
* Support for serving static resources, including support for WebJars (covered <<boot-features-spring-mvc-static-content,later in this document>>)).
* Automatic registration of `Converter`, `GenericConverter`, and `Formatter` beans.
* Support for `HttpMessageConverters` (covered <<boot-features-spring-mvc-message-converters,later in this document>>).
* Automatic registration of `MessageCodesResolver` (covered <<boot-features-spring-message-codes,later in this document>>).
* Static `index.html` support.
* Automatic use of a `ConfigurableWebBindingInitializer` bean (covered <<boot-features-spring-mvc-web-binding-initializer,later in this document>>).

If you want to keep those Spring Boot MVC customizations and make more {spring-framework-docs}/web.html#mvc[MVC customizations] (interceptors, formatters, view controllers, and other features), you can add your own `@Configuration` class of type `WebMvcConfigurer` but *without* `@EnableWebMvc`.

If you want to provide custom instances of `RequestMappingHandlerMapping`, `RequestMappingHandlerAdapter`, or `ExceptionHandlerExceptionResolver`, and still keep the Spring Boot MVC customizations, you can declare a bean of type `WebMvcRegistrations` and use it to provide custom instances of those components.

If you want to take complete control of Spring MVC, you can add your own `@Configuration` annotated with `@EnableWebMvc`, or alternatively add your own `@Configuration`-annotated `DelegatingWebMvcConfiguration` as described in the Javadoc of `@EnableWebMvc`.


[[boot-features-spring-mvc-message-converters]]
==== HttpMessageConverters
Spring MVC uses the `HttpMessageConverter` interface to convert HTTP requests and responses.
Sensible defaults are included out of the box.
For example, objects can be automatically converted to JSON (by using the Jackson library) or XML (by using the Jackson XML extension, if available, or by using JAXB if the Jackson XML extension is not available).
By default, strings are encoded in `UTF-8`.

If you need to add or customize converters, you can use Spring Boot's `HttpMessageConverters` class, as shown in the following listing:

[source,java,indent=0]
----
	import org.springframework.boot.autoconfigure.http.HttpMessageConverters;
	import org.springframework.context.annotation.*;
	import org.springframework.http.converter.*;

	@Configuration(proxyBeanMethods = false)
	public class MyConfiguration {

		@Bean
		public HttpMessageConverters customConverters() {
			HttpMessageConverter<?> additional = ...
			HttpMessageConverter<?> another = ...
			return new HttpMessageConverters(additional, another);
		}

	}
----

Any `HttpMessageConverter` bean that is present in the context is added to the list of converters.
You can also override default converters in the same way.



[[boot-features-json-components]]
==== Custom JSON Serializers and Deserializers
If you use Jackson to serialize and deserialize JSON data, you might want to write your own `JsonSerializer` and `JsonDeserializer` classes.
Custom serializers are usually https://github.com/FasterXML/jackson-docs/wiki/JacksonHowToCustomSerializers[registered with Jackson through a module], but Spring Boot provides an alternative `@JsonComponent` annotation that makes it easier to directly register Spring Beans.

You can use the `@JsonComponent` annotation directly on `JsonSerializer`, `JsonDeserializer` or `KeyDeserializer` implementations.
You can also use it on classes that contain serializers/deserializers as inner classes, as shown in the following example:

[source,java,indent=0]
----
	import java.io.*;
	import com.fasterxml.jackson.core.*;
	import com.fasterxml.jackson.databind.*;
	import org.springframework.boot.jackson.*;

	@JsonComponent
	public class Example {

		public static class Serializer extends JsonSerializer<SomeObject> {
			// ...
		}

		public static class Deserializer extends JsonDeserializer<SomeObject> {
			// ...
		}

	}
----

All `@JsonComponent` beans in the `ApplicationContext` are automatically registered with Jackson.
Because `@JsonComponent` is meta-annotated with `@Component`, the usual component-scanning rules apply.

Spring Boot also provides {spring-boot-module-code}/jackson/JsonObjectSerializer.java[`JsonObjectSerializer`] and {spring-boot-module-code}/jackson/JsonObjectDeserializer.java[`JsonObjectDeserializer`] base classes that provide useful alternatives to the standard Jackson versions when serializing objects.
See {spring-boot-module-api}/jackson/JsonObjectSerializer.html[`JsonObjectSerializer`] and {spring-boot-module-api}/jackson/JsonObjectDeserializer.html[`JsonObjectDeserializer`] in the Javadoc for details.



[[boot-features-spring-message-codes]]
==== MessageCodesResolver
Spring MVC has a strategy for generating error codes for rendering error messages from binding errors: `MessageCodesResolver`.
If you set the configprop:spring.mvc.message-codes-resolver-format[] property `PREFIX_ERROR_CODE` or `POSTFIX_ERROR_CODE`, Spring Boot creates one for you (see the enumeration in {spring-framework-api}/validation/DefaultMessageCodesResolver.Format.html[`DefaultMessageCodesResolver.Format`]).



[[boot-features-spring-mvc-static-content]]
==== Static Content
By default, Spring Boot serves static content from a directory called `/static` (or `/public` or `/resources` or `/META-INF/resources`) in the classpath or from the root of the `ServletContext`.
It uses the `ResourceHttpRequestHandler` from Spring MVC so that you can modify that behavior by adding your own `WebMvcConfigurer` and overriding the `addResourceHandlers` method.

In a stand-alone web application, the default servlet from the container is also enabled and acts as a fallback, serving content from the root of the `ServletContext` if Spring decides not to handle it.
Most of the time, this does not happen (unless you modify the default MVC configuration), because Spring can always handle requests through the `DispatcherServlet`.

By default, resources are mapped on `+/**+`, but you can tune that with the configprop:spring.mvc.static-path-pattern[] property.
For instance, relocating all resources to `/resources/**` can be achieved as follows:

[source,yaml,indent=0,subs="verbatim,quotes,attributes",configprops,configblocks]
----
	spring:
	  mvc:
	    static-path-pattern: "/resources/**"
----

You can also customize the static resource locations by using the configprop:spring.web.resources.static-locations[] property (replacing the default values with a list of directory locations).
The root Servlet context path, `"/"`, is automatically added as a location as well.

In addition to the "`standard`" static resource locations mentioned earlier, a special case is made for https://www.webjars.org/[Webjars content].
Any resources with a path in `+/webjars/**+` are served from jar files if they are packaged in the Webjars format.

TIP: Do not use the `src/main/webapp` directory if your application is packaged as a jar.
Although this directory is a common standard, it works *only* with war packaging, and it is silently ignored by most build tools if you generate a jar.

Spring Boot also supports the advanced resource handling features provided by Spring MVC, allowing use cases such as cache-busting static resources or using version agnostic URLs for Webjars.

To use version agnostic URLs for Webjars, add the `webjars-locator-core` dependency.
Then declare your Webjar.
Using jQuery as an example, adding `"/webjars/jquery/jquery.min.js"` results in `"/webjars/jquery/x.y.z/jquery.min.js"` where `x.y.z` is the Webjar version.

NOTE: If you use JBoss, you need to declare the `webjars-locator-jboss-vfs` dependency instead of the `webjars-locator-core`.
Otherwise, all Webjars resolve as a `404`.

To use cache busting, the following configuration configures a cache busting solution for all static resources, effectively adding a content hash, such as `<link href="/css/spring-2a2d595e6ed9a0b24f027f2b63b134d6.css"/>`, in URLs:

[source,yaml,indent=0,subs="verbatim,quotes,attributes",configprops,configblocks]
----
	spring:
	  web:
	    resources:
	      chain:
	        strategy:
	          content:
	            enabled: true
	            paths: "/**"
----

NOTE: Links to resources are rewritten in templates at runtime, thanks to a `ResourceUrlEncodingFilter` that is auto-configured for Thymeleaf and FreeMarker.
You should manually declare this filter when using JSPs.
Other template engines are currently not automatically supported but can be with custom template macros/helpers and the use of the {spring-framework-api}/web/servlet/resource/ResourceUrlProvider.html[`ResourceUrlProvider`].

When loading resources dynamically with, for example, a JavaScript module loader, renaming files is not an option.
That is why other strategies are also supported and can be combined.
A "fixed" strategy adds a static version string in the URL without changing the file name, as shown in the following example:

[source,yaml,indent=0,subs="verbatim,quotes,attributes",configprops,configblocks]
----
	spring:
	  web:
	    resources:
	      chain:
	        strategy:
	          content:
	            enabled: true
	            paths: "/**"
	          fixed:
	            enabled: true
	            paths: "/js/lib/"
	            version: "v12"
----

With this configuration, JavaScript modules located under `"/js/lib/"` use a fixed versioning strategy (`"/v12/js/lib/mymodule.js"`), while other resources still use the content one (`<link href="/css/spring-2a2d595e6ed9a0b24f027f2b63b134d6.css"/>`).

See {spring-boot-autoconfigure-module-code}/web/ResourceProperties.java[`ResourceProperties`] for more supported options.

[TIP]
====
This feature has been thoroughly described in a dedicated https://spring.io/blog/2014/07/24/spring-framework-4-1-handling-static-web-resources[blog post] and in Spring Framework's {spring-framework-docs}/web.html#mvc-config-static-resources[reference documentation].
====

[[boot-features-spring-mvc-welcome-page]]
==== Welcome Page
Spring Boot supports both static and templated welcome pages.
It first looks for an `index.html` file in the configured static content locations.
If one is not found, it then looks for an `index` template.
If either is found, it is automatically used as the welcome page of the application.



[[boot-features-spring-mvc-pathmatch]]
==== Path Matching and Content Negotiation
Spring MVC can map incoming HTTP requests to handlers by looking at the request path and matching it to the mappings defined in your application (for example, `@GetMapping` annotations on Controller methods).

Spring Boot chooses to disable suffix pattern matching by default, which means that requests like `"GET /projects/spring-boot.json"` won't be matched to `@GetMapping("/projects/spring-boot")` mappings.
This is considered as a {spring-framework-docs}/web.html#mvc-ann-requestmapping-suffix-pattern-match[best practice for Spring MVC applications].
This feature was mainly useful in the past for HTTP clients which did not send proper "Accept" request headers; we needed to make sure to send the correct Content Type to the client.
Nowadays, Content Negotiation is much more reliable.

There are other ways to deal with HTTP clients that don't consistently send proper "Accept" request headers.
Instead of using suffix matching, we can use a query parameter to ensure that requests like `"GET /projects/spring-boot?format=json"` will be mapped to `@GetMapping("/projects/spring-boot")`:

[source,yaml,indent=0,subs="verbatim,quotes,attributes",configblocks]
----
	spring:
	  mvc:
	    contentnegotiation:
	      favor-parameter: true
----

Or if you prefer to use a different parameter name:

[source,properties,indent=0,subs="verbatim,quotes,attributes"]
----
	spring:
	  mvc:
	    contentnegotiation:
	      favor-parameter: true
	      parameter-name: "myparam"
----

Most standard media types are supported out-of-the-box, but you can also define new ones:

[source,yaml,indent=0,subs="verbatim,quotes,attributes",configblocks]
----
	spring:
	  mvc:
	    contentnegotiation:
	      media-types:
	        markdown: "text/markdown"
----



Suffix pattern matching is deprecated and will be removed in a future release.
If you understand the caveats and would still like your application to use suffix pattern matching, the following configuration is required:

[source,properties,indent=0,subs="verbatim,quotes,attributes"]
----
	spring.mvc.contentnegotiation.favor-path-extension=true
	spring.mvc.pathmatch.use-suffix-pattern=true
----

Alternatively, rather than open all suffix patterns, it's more secure to only support registered suffix patterns:

[source,yaml,indent=0,subs="verbatim,quotes,attributes",configprops,configblocks]
----
	spring:
	  mvc:
	    contentnegotiation:
	      favor-path-extension: true
	    pathmatch:
	      use-registered-suffix-pattern: true
----

As of Spring Framework 5.3, Spring MVC supports several implementation strategies for matching request paths to Controller handlers.
It was previously only supporting the `AntPathMatcher` strategy, but it now also offers `PathPatternParser`.
Spring Boot now provides a configuration property to choose and opt in the new strategy:

[source,yaml,indent=0,subs="verbatim,quotes,attributes",configprops,configblocks]
----
	spring:
	  mvc:
	    pathmatch:
	      matching-strategy: "path-pattern-parser"
----

For more details on why you should consider this new implementation, please check out the
https://spring.io/blog/2020/06/30/url-matching-with-pathpattern-in-spring-mvc[dedicated blog post].

NOTE: `PathPatternParser` is an optimized implementation but restricts usage of
{spring-framework-docs}/web.html#mvc-ann-requestmapping-uri-templates[some path patterns variants]
and is incompatible with suffix pattern matching (configprop:spring.mvc.pathmatch.use-suffix-pattern[deprecated],
configprop:spring.mvc.pathmatch.use-registered-suffix-pattern[deprecated]) or mapping the `DispatcherServlet`
with a Servlet prefix (configprop:spring.mvc.servlet.path[]).



[[boot-features-spring-mvc-web-binding-initializer]]
==== ConfigurableWebBindingInitializer
Spring MVC uses a `WebBindingInitializer` to initialize a `WebDataBinder` for a particular request.
If you create your own `ConfigurableWebBindingInitializer` `@Bean`, Spring Boot automatically configures Spring MVC to use it.



[[boot-features-spring-mvc-template-engines]]
==== Template Engines
As well as REST web services, you can also use Spring MVC to serve dynamic HTML content.
Spring MVC supports a variety of templating technologies, including Thymeleaf, FreeMarker, and JSPs.
Also, many other templating engines include their own Spring MVC integrations.

Spring Boot includes auto-configuration support for the following templating engines:

 * https://freemarker.apache.org/docs/[FreeMarker]
 * https://docs.groovy-lang.org/docs/next/html/documentation/template-engines.html#_the_markuptemplateengine[Groovy]
 * https://www.thymeleaf.org[Thymeleaf]
 * https://mustache.github.io/[Mustache]

TIP: If possible, JSPs should be avoided.
There are several <<boot-features-jsp-limitations, known limitations>> when using them with embedded servlet containers.

When you use one of these templating engines with the default configuration, your templates are picked up automatically from `src/main/resources/templates`.

TIP: Depending on how you run your application, your IDE may order the classpath differently.
Running your application in the IDE from its main method results in a different ordering than when you run your application by using Maven or Gradle or from its packaged jar.
This can cause Spring Boot to fail to find the expected template.
If you have this problem, you can reorder the classpath in the IDE to place the module's classes and resources first.



[[boot-features-error-handling]]
==== Error Handling
By default, Spring Boot provides an `/error` mapping that handles all errors in a sensible way, and it is registered as a "`global`" error page in the servlet container.
For machine clients, it produces a JSON response with details of the error, the HTTP status, and the exception message.
For browser clients, there is a "`whitelabel`" error view that renders the same data in HTML format (to customize it, add a `View` that resolves to `error`).

There are a number of `server.error` properties that can be set if you want to customize the default error handling behavior.
See the <<appendix-application-properties.adoc#common-application-properties-server, "`Server Properties`">> section of the Appendix.

To replace the default behavior completely, you can implement `ErrorController` and register a bean definition of that type or add a bean of type `ErrorAttributes` to use the existing mechanism but replace the contents.

TIP: The `BasicErrorController` can be used as a base class for a custom `ErrorController`.
This is particularly useful if you want to add a handler for a new content type (the default is to handle `text/html` specifically and provide a fallback for everything else).
To do so, extend `BasicErrorController`, add a public method with a `@RequestMapping` that has a `produces` attribute, and create a bean of your new type.

You can also define a class annotated with `@ControllerAdvice` to customize the JSON document to return for a particular controller and/or exception type, as shown in the following example:

[source,java,indent=0,subs="verbatim,quotes,attributes"]
----
	@ControllerAdvice(basePackageClasses = AcmeController.class)
	public class AcmeControllerAdvice extends ResponseEntityExceptionHandler {

		@ExceptionHandler(YourException.class)
		@ResponseBody
		ResponseEntity<?> handleControllerException(HttpServletRequest request, Throwable ex) {
			HttpStatus status = getStatus(request);
			return new ResponseEntity<>(new CustomErrorType(status.value(), ex.getMessage()), status);
		}

		private HttpStatus getStatus(HttpServletRequest request) {
			Integer statusCode = (Integer) request.getAttribute("javax.servlet.error.status_code");
			if (statusCode == null) {
				return HttpStatus.INTERNAL_SERVER_ERROR;
			}
			return HttpStatus.valueOf(statusCode);
		}

	}
----

In the preceding example, if `YourException` is thrown by a controller defined in the same package as `AcmeController`, a JSON representation of the `CustomErrorType` POJO is used instead of the `ErrorAttributes` representation.



[[boot-features-error-handling-custom-error-pages]]
===== Custom Error Pages
If you want to display a custom HTML error page for a given status code, you can add a file to an `/error` directory.
Error pages can either be static HTML (that is, added under any of the static resource directories) or be built by using templates.
The name of the file should be the exact status code or a series mask.

For example, to map `404` to a static HTML file, your directory structure would be as follows:

[source,indent=0,subs="verbatim,quotes,attributes"]
----
	src/
	 +- main/
	     +- java/
	     |   + <source code>
	     +- resources/
	         +- public/
	             +- error/
	             |   +- 404.html
	             +- <other public assets>
----

To map all `5xx` errors by using a FreeMarker template, your directory structure would be as follows:

[source,indent=0,subs="verbatim,quotes,attributes"]
----
	src/
	 +- main/
	     +- java/
	     |   + <source code>
	     +- resources/
	         +- templates/
	             +- error/
	             |   +- 5xx.ftlh
	             +- <other templates>
----

For more complex mappings, you can also add beans that implement the `ErrorViewResolver` interface, as shown in the following example:

[source,java,indent=0,subs="verbatim,quotes,attributes"]
----
	public class MyErrorViewResolver implements ErrorViewResolver {

		@Override
		public ModelAndView resolveErrorView(HttpServletRequest request,
				HttpStatus status, Map<String, Object> model) {
			// Use the request or status to optionally return a ModelAndView
			return ...
		}

	}
----


You can also use regular Spring MVC features such as {spring-framework-docs}/web.html#mvc-exceptionhandlers[`@ExceptionHandler` methods] and {spring-framework-docs}/web.html#mvc-ann-controller-advice[`@ControllerAdvice`].
The `ErrorController` then picks up any unhandled exceptions.



[[boot-features-error-handling-mapping-error-pages-without-mvc]]
===== Mapping Error Pages outside of Spring MVC
For applications that do not use Spring MVC, you can use the `ErrorPageRegistrar` interface to directly register `ErrorPages`.
This abstraction works directly with the underlying embedded servlet container and works even if you do not have a Spring MVC `DispatcherServlet`.

[source,java,indent=0,subs="verbatim,quotes,attributes"]
----
	@Bean
	public ErrorPageRegistrar errorPageRegistrar(){
		return new MyErrorPageRegistrar();
	}

	// ...

	private static class MyErrorPageRegistrar implements ErrorPageRegistrar {

		@Override
		public void registerErrorPages(ErrorPageRegistry registry) {
			registry.addErrorPages(new ErrorPage(HttpStatus.BAD_REQUEST, "/400"));
		}

	}
----

NOTE: If you register an `ErrorPage` with a path that ends up being handled by a `Filter` (as is common with some non-Spring web frameworks, like Jersey and Wicket), then the `Filter` has to be explicitly registered as an `ERROR` dispatcher, as shown in the following example:

[source,java,indent=0,subs="verbatim,quotes,attributes"]
----
	@Bean
	public FilterRegistrationBean myFilter() {
		FilterRegistrationBean registration = new FilterRegistrationBean();
		registration.setFilter(new MyFilter());
		...
		registration.setDispatcherTypes(EnumSet.allOf(DispatcherType.class));
		return registration;
	}
----

Note that the default `FilterRegistrationBean` does not include the `ERROR` dispatcher type.



[[boot-features-error-handling-war-deployment]]
===== Error handling in a war deployment
When deployed to a servlet container, Spring Boot uses its error page filter to forward a request with an error status to the appropriate error page.
This is necessary as the Servlet specification does not provide an API for registering error pages.
Depending on the container that you are deploying your war file to and the technologies that your application uses, some additional configuration may be required.

The error page filter can only forward the request to the correct error page if the response has not already been committed.
By default, WebSphere Application Server 8.0 and later commits the response upon successful completion of a servlet's service method.
You should disable this behavior by setting `com.ibm.ws.webcontainer.invokeFlushAfterService` to `false`.

If you are using Spring Security and want to access the principal in an error page, you must configure Spring Security's filter to be invoked on error dispatches.
To do so, set the `spring.security.filter.dispatcher-types` property to `async, error, forward, request`.




[[boot-features-spring-hateoas]]
==== Spring HATEOAS
If you develop a RESTful API that makes use of hypermedia, Spring Boot provides auto-configuration for Spring HATEOAS that works well with most applications.
The auto-configuration replaces the need to use `@EnableHypermediaSupport` and registers a number of beans to ease building hypermedia-based applications, including a `LinkDiscoverers` (for client side support) and an `ObjectMapper` configured to correctly marshal responses into the desired representation.
The `ObjectMapper` is customized by setting the various `spring.jackson.*` properties or, if one exists, by a `Jackson2ObjectMapperBuilder` bean.

You can take control of Spring HATEOAS's configuration by using `@EnableHypermediaSupport`.
Note that doing so disables the `ObjectMapper` customization described earlier.



[[boot-features-cors]]
==== CORS Support
https://en.wikipedia.org/wiki/Cross-origin_resource_sharing[Cross-origin resource sharing] (CORS) is a https://www.w3.org/TR/cors/[W3C specification] implemented by https://caniuse.com/#feat=cors[most browsers] that lets you specify in a flexible way what kind of cross-domain requests are authorized., instead of using some less secure and less powerful approaches such as IFRAME or JSONP.

As of version 4.2, Spring MVC {spring-framework-docs}/web.html#mvc-cors[supports CORS].
Using {spring-framework-docs}/web.html#mvc-cors-controller[controller method CORS configuration] with {spring-framework-api}/web/bind/annotation/CrossOrigin.html[`@CrossOrigin`] annotations in your Spring Boot application does not require any specific configuration.
{spring-framework-docs}/web.html#mvc-cors-global[Global CORS configuration] can be defined by registering a `WebMvcConfigurer` bean with a customized `addCorsMappings(CorsRegistry)` method, as shown in the following example:

[source,java,indent=0]
----
	@Configuration(proxyBeanMethods = false)
	public class MyConfiguration {

		@Bean
		public WebMvcConfigurer corsConfigurer() {
			return new WebMvcConfigurer() {
				@Override
				public void addCorsMappings(CorsRegistry registry) {
					registry.addMapping("/api/**");
				}
			};
		}
	}
----



[[boot-features-webflux]]
=== The "`Spring WebFlux Framework`"
Spring WebFlux is the new reactive web framework introduced in Spring Framework 5.0.
Unlike Spring MVC, it does not require the Servlet API, is fully asynchronous and non-blocking, and implements the https://www.reactive-streams.org/[Reactive Streams] specification through https://projectreactor.io/[the Reactor project].

Spring WebFlux comes in two flavors: functional and annotation-based.
The annotation-based one is quite close to the Spring MVC model, as shown in the following example:

[source,java,indent=0]
----
	@RestController
	@RequestMapping("/users")
	public class MyRestController {

		@GetMapping("/{user}")
		public Mono<User> getUser(@PathVariable Long user) {
			// ...
		}

		@GetMapping("/{user}/customers")
		public Flux<Customer> getUserCustomers(@PathVariable Long user) {
			// ...
		}

		@DeleteMapping("/{user}")
		public Mono<User> deleteUser(@PathVariable Long user) {
			// ...
		}

	}
----

"`WebFlux.fn`", the functional variant, separates the routing configuration from the actual handling of the requests, as shown in the following example:

[source,java,indent=0]
----
	@Configuration(proxyBeanMethods = false)
	public class RoutingConfiguration {

		@Bean
		public RouterFunction<ServerResponse> monoRouterFunction(UserHandler userHandler) {
			return route(GET("/{user}").and(accept(APPLICATION_JSON)), userHandler::getUser)
					.andRoute(GET("/{user}/customers").and(accept(APPLICATION_JSON)), userHandler::getUserCustomers)
					.andRoute(DELETE("/{user}").and(accept(APPLICATION_JSON)), userHandler::deleteUser);
		}

	}

	@Component
	public class UserHandler {

		public Mono<ServerResponse> getUser(ServerRequest request) {
			// ...
		}

		public Mono<ServerResponse> getUserCustomers(ServerRequest request) {
			// ...
		}

		public Mono<ServerResponse> deleteUser(ServerRequest request) {
			// ...
		}
	}
----

WebFlux is part of the Spring Framework and detailed information is available in its {spring-framework-docs}/web-reactive.html#webflux-fn[reference documentation].

TIP: You can define as many `RouterFunction` beans as you like to modularize the definition of the router.
Beans can be ordered if you need to apply a precedence.

To get started, add the `spring-boot-starter-webflux` module to your application.

NOTE: Adding both `spring-boot-starter-web` and `spring-boot-starter-webflux` modules in your application results in Spring Boot auto-configuring Spring MVC, not WebFlux.
This behavior has been chosen because many Spring developers add `spring-boot-starter-webflux` to their Spring MVC application to use the reactive `WebClient`.
You can still enforce your choice by setting the chosen application type to `SpringApplication.setWebApplicationType(WebApplicationType.REACTIVE)`.



[[boot-features-webflux-auto-configuration]]
==== Spring WebFlux Auto-configuration
Spring Boot provides auto-configuration for Spring WebFlux that works well with most applications.

The auto-configuration adds the following features on top of Spring's defaults:

* Configuring codecs for `HttpMessageReader` and `HttpMessageWriter` instances (described <<boot-features-webflux-httpcodecs,later in this document>>).
* Support for serving static resources, including support for WebJars (described <<boot-features-spring-mvc-static-content,later in this document>>).

If you want to keep Spring Boot WebFlux features and you want to add additional {spring-framework-docs}/web-reactive.html#webflux-config[WebFlux configuration], you can add your own `@Configuration` class of type `WebFluxConfigurer` but *without* `@EnableWebFlux`.

If you want to take complete control of Spring WebFlux, you can add your own `@Configuration` annotated with `@EnableWebFlux`.



[[boot-features-webflux-httpcodecs]]
==== HTTP Codecs with HttpMessageReaders and HttpMessageWriters
Spring WebFlux uses the `HttpMessageReader` and `HttpMessageWriter` interfaces to convert HTTP requests and responses.
They are configured with `CodecConfigurer` to have sensible defaults by looking at the libraries available in your classpath.

Spring Boot provides dedicated configuration properties for codecs, `+spring.codec.*+`.
It also applies further customization by using `CodecCustomizer` instances.
For example, `+spring.jackson.*+` configuration keys are applied to the Jackson codec.

If you need to add or customize codecs, you can create a custom `CodecCustomizer` component, as shown in the following example:

[source,java,indent=0]
----
	import org.springframework.boot.web.codec.CodecCustomizer;

	@Configuration(proxyBeanMethods = false)
	public class MyConfiguration {

		@Bean
		public CodecCustomizer myCodecCustomizer() {
			return codecConfigurer -> {
				// ...
			};
		}

	}
----

You can also leverage <<boot-features-json-components,Boot's custom JSON serializers and deserializers>>.



[[boot-features-webflux-static-content]]
==== Static Content
By default, Spring Boot serves static content from a directory called `/static` (or `/public` or `/resources` or `/META-INF/resources`) in the classpath.
It uses the `ResourceWebHandler` from Spring WebFlux so that you can modify that behavior by adding your own `WebFluxConfigurer` and overriding the `addResourceHandlers` method.

By default, resources are mapped on `+/**+`, but you can tune that by setting the configprop:spring.webflux.static-path-pattern[] property.
For instance, relocating all resources to `/resources/**` can be achieved as follows:

[source,yaml,indent=0,subs="verbatim,quotes,attributes",configprops,configblocks]
----
	spring:
	  webflux:
	    static-path-pattern: "/resources/**"
----

You can also customize the static resource locations by using `spring.web.resources.static-locations`.
Doing so replaces the default values with a list of directory locations.
If you do so, the default welcome page detection switches to your custom locations.
So, if there is an `index.html` in any of your locations on startup, it is the home page of the application.

In addition to the "`standard`" static resource locations listed earlier, a special case is made for https://www.webjars.org/[Webjars content].
Any resources with a path in `+/webjars/**+` are served from jar files if they are packaged in the Webjars format.

TIP: Spring WebFlux applications do not strictly depend on the Servlet API, so they cannot be deployed as war files and do not use the `src/main/webapp` directory.


[[boot-features-webflux-welcome-page]]
==== Welcome Page
Spring Boot supports both static and templated welcome pages.
It first looks for an `index.html` file in the configured static content locations.
If one is not found, it then looks for an `index` template.
If either is found, it is automatically used as the welcome page of the application.



[[boot-features-webflux-template-engines]]
==== Template Engines
As well as REST web services, you can also use Spring WebFlux to serve dynamic HTML content.
Spring WebFlux supports a variety of templating technologies, including Thymeleaf, FreeMarker, and Mustache.

Spring Boot includes auto-configuration support for the following templating engines:

 * https://freemarker.apache.org/docs/[FreeMarker]
 * https://www.thymeleaf.org[Thymeleaf]
 * https://mustache.github.io/[Mustache]

When you use one of these templating engines with the default configuration, your templates are picked up automatically from `src/main/resources/templates`.



[[boot-features-webflux-error-handling]]
==== Error Handling
Spring Boot provides a `WebExceptionHandler` that handles all errors in a sensible way.
Its position in the processing order is immediately before the handlers provided by WebFlux, which are considered last.
For machine clients, it produces a JSON response with details of the error, the HTTP status, and the exception message.
For browser clients, there is a "`whitelabel`" error handler that renders the same data in HTML format.
You can also provide your own HTML templates to display errors (see the <<boot-features-webflux-error-handling-custom-error-pages,next section>>).

The first step to customizing this feature often involves using the existing mechanism but replacing or augmenting the error contents.
For that, you can add a bean of type `ErrorAttributes`.

To change the error handling behavior, you can implement `ErrorWebExceptionHandler` and register a bean definition of that type.
Because a `WebExceptionHandler` is quite low-level, Spring Boot also provides a convenient `AbstractErrorWebExceptionHandler` to let you handle errors in a WebFlux functional way, as shown in the following example:

[source,java,indent=0,subs="verbatim,quotes,attributes"]
----
	public class CustomErrorWebExceptionHandler extends AbstractErrorWebExceptionHandler {

		// Define constructor here

		@Override
		protected RouterFunction<ServerResponse> getRoutingFunction(ErrorAttributes errorAttributes) {

			return RouterFunctions
					.route(aPredicate, aHandler)
					.andRoute(anotherPredicate, anotherHandler);
		}

	}
----

For a more complete picture, you can also subclass `DefaultErrorWebExceptionHandler` directly and override specific methods.



[[boot-features-webflux-error-handling-custom-error-pages]]
===== Custom Error Pages
If you want to display a custom HTML error page for a given status code, you can add a file to an `/error` directory.
Error pages can either be static HTML (that is, added under any of the static resource directories) or built with templates.
The name of the file should be the exact status code or a series mask.

For example, to map `404` to a static HTML file, your directory structure would be as follows:

[source,indent=0,subs="verbatim,quotes,attributes"]
----
	src/
	 +- main/
	     +- java/
	     |   + <source code>
	     +- resources/
	         +- public/
	             +- error/
	             |   +- 404.html
	             +- <other public assets>
----

To map all `5xx` errors by using a Mustache template, your directory structure would be as follows:

[source,indent=0,subs="verbatim,quotes,attributes"]
----
	src/
	 +- main/
	     +- java/
	     |   + <source code>
	     +- resources/
	         +- templates/
	             +- error/
	             |   +- 5xx.mustache
	             +- <other templates>
----



[[boot-features-webflux-web-filters]]
==== Web Filters
Spring WebFlux provides a `WebFilter` interface that can be implemented to filter HTTP request-response exchanges.
`WebFilter` beans found in the application context will be automatically used to filter each exchange.

Where the order of the filters is important they can implement `Ordered` or be annotated with `@Order`.
Spring Boot auto-configuration may configure web filters for you.
When it does so, the orders shown in the following table will be used:

|===
| Web Filter | Order

| `MetricsWebFilter`
| `Ordered.HIGHEST_PRECEDENCE + 1`

| `WebFilterChainProxy` (Spring Security)
| `-100`

| `HttpTraceWebFilter`
| `Ordered.LOWEST_PRECEDENCE - 10`
|===



[[boot-features-jersey]]
=== JAX-RS and Jersey
If you prefer the JAX-RS programming model for REST endpoints, you can use one of the available implementations instead of Spring MVC.
https://jersey.github.io/[Jersey] and https://cxf.apache.org/[Apache CXF] work quite well out of the box.
CXF requires you to register its `Servlet` or `Filter` as a `@Bean` in your application context.
Jersey has some native Spring support, so we also provide auto-configuration support for it in Spring Boot, together with a starter.

To get started with Jersey, include the `spring-boot-starter-jersey` as a dependency and then you need one `@Bean` of type `ResourceConfig` in which you register all the endpoints, as shown in the following example:

[source,java,indent=0,subs="verbatim,quotes,attributes"]
----
	@Component
	public class JerseyConfig extends ResourceConfig {

		public JerseyConfig() {
			register(Endpoint.class);
		}

	}
----

WARNING: Jersey's support for scanning executable archives is rather limited.
For example, it cannot scan for endpoints in a package found in a <<deployment.adoc#deployment-install, fully executable jar file>> or in `WEB-INF/classes` when running an executable war file.
To avoid this limitation, the `packages` method should not be used, and endpoints should be registered individually by using the `register` method, as shown in the preceding example.

For more advanced customizations, you can also register an arbitrary number of beans that implement `ResourceConfigCustomizer`.

All the registered endpoints should be `@Components` with HTTP resource annotations (`@GET` and others), as shown in the following example:

[source,java,indent=0,subs="verbatim,quotes,attributes"]
----
	@Component
	@Path("/hello")
	public class Endpoint {

		@GET
		public String message() {
			return "Hello";
		}

	}
----

Since the `Endpoint` is a Spring `@Component`, its lifecycle is managed by Spring and you can use the `@Autowired` annotation to inject dependencies and use the `@Value` annotation to inject external configuration.
By default, the Jersey servlet is registered and mapped to `/*`.
You can change the mapping by adding `@ApplicationPath` to your `ResourceConfig`.

By default, Jersey is set up as a Servlet in a `@Bean` of type `ServletRegistrationBean` named `jerseyServletRegistration`.
By default, the servlet is initialized lazily, but you can customize that behavior by setting `spring.jersey.servlet.load-on-startup`.
You can disable or override that bean by creating one of your own with the same name.
You can also use a filter instead of a servlet by setting `spring.jersey.type=filter` (in which case, the `@Bean` to replace or override is `jerseyFilterRegistration`).
The filter has an `@Order`, which you can set with `spring.jersey.filter.order`.
Both the servlet and the filter registrations can be given init parameters by using `spring.jersey.init.*` to specify a map of properties.



[[boot-features-embedded-container]]
=== Embedded Servlet Container Support
Spring Boot includes support for embedded https://tomcat.apache.org/[Tomcat], https://www.eclipse.org/jetty/[Jetty], and https://github.com/undertow-io/undertow[Undertow] servers.
Most developers use the appropriate "`Starter`" to obtain a fully configured instance.
By default, the embedded server listens for HTTP requests on port `8080`.



[[boot-features-embedded-container-servlets-filters-listeners]]
==== Servlets, Filters, and listeners
When using an embedded servlet container, you can register servlets, filters, and all the listeners (such as `HttpSessionListener`) from the Servlet spec, either by using Spring beans or by scanning for Servlet components.



[[boot-features-embedded-container-servlets-filters-listeners-beans]]
===== Registering Servlets, Filters, and Listeners as Spring Beans
Any `Servlet`, `Filter`, or servlet `*Listener` instance that is a Spring bean is registered with the embedded container.
This can be particularly convenient if you want to refer to a value from your `application.properties` during configuration.

By default, if the context contains only a single Servlet, it is mapped to `/`.
In the case of multiple servlet beans, the bean name is used as a path prefix.
Filters map to `+/*+`.

If convention-based mapping is not flexible enough, you can use the `ServletRegistrationBean`, `FilterRegistrationBean`, and `ServletListenerRegistrationBean` classes for complete control.

It is usually safe to leave Filter beans unordered.
If a specific order is required, you should annotate the `Filter` with `@Order` or make it implement `Ordered`.
You cannot configure the order of a `Filter` by annotating its bean method with `@Order`.
If you cannot change the `Filter` class to add `@Order` or implement `Ordered`, you must define a `FilterRegistrationBean` for the `Filter` and set the registration bean's order using the `setOrder(int)` method.
Avoid configuring a Filter that reads the request body at `Ordered.HIGHEST_PRECEDENCE`, since it might go against the character encoding configuration of your application.
If a Servlet filter wraps the request, it should be configured with an order that is less than or equal to `OrderedFilter.REQUEST_WRAPPER_FILTER_MAX_ORDER`.

TIP: To see the order of every `Filter` in your application, enable debug level logging for the `web` <<boot-features-custom-log-groups,logging group>> (`logging.level.web=debug`).
Details of the registered filters, including their order and URL patterns, will then be logged at startup.

WARNING: Take care when registering `Filter` beans since they are initialized very early in the application lifecycle.
If you need to register a `Filter` that interacts with other beans, consider using a {spring-boot-module-api}/web/servlet/DelegatingFilterProxyRegistrationBean.html[`DelegatingFilterProxyRegistrationBean`] instead.



[[boot-features-embedded-container-context-initializer]]
==== Servlet Context Initialization
Embedded servlet containers do not directly execute the Servlet 3.0+ `javax.servlet.ServletContainerInitializer` interface or Spring's `org.springframework.web.WebApplicationInitializer` interface.
This is an intentional design decision intended to reduce the risk that third party libraries designed to run inside a war may break Spring Boot applications.

If you need to perform servlet context initialization in a Spring Boot application, you should register a bean that implements the `org.springframework.boot.web.servlet.ServletContextInitializer` interface.
The single `onStartup` method provides access to the `ServletContext` and, if necessary, can easily be used as an adapter to an existing `WebApplicationInitializer`.



[[boot-features-embedded-container-servlets-filters-listeners-scanning]]
===== Scanning for Servlets, Filters, and listeners
When using an embedded container, automatic registration of classes annotated with `@WebServlet`, `@WebFilter`, and `@WebListener` can be enabled by using `@ServletComponentScan`.

TIP: `@ServletComponentScan` has no effect in a standalone container, where the container's built-in discovery mechanisms are used instead.



[[boot-features-embedded-container-application-context]]
==== The ServletWebServerApplicationContext
Under the hood, Spring Boot uses a different type of `ApplicationContext` for embedded servlet container support.
The `ServletWebServerApplicationContext` is a special type of `WebApplicationContext` that bootstraps itself by searching for a single `ServletWebServerFactory` bean.
Usually a `TomcatServletWebServerFactory`, `JettyServletWebServerFactory`, or `UndertowServletWebServerFactory` has been auto-configured.

NOTE: You usually do not need to be aware of these implementation classes.
Most applications are auto-configured, and the appropriate `ApplicationContext` and `ServletWebServerFactory` are created on your behalf.



[[boot-features-customizing-embedded-containers]]
==== Customizing Embedded Servlet Containers
Common servlet container settings can be configured by using Spring `Environment` properties.
Usually, you would define the properties in your `application.properties` or `application.yaml` file.

Common server settings include:

* Network settings: Listen port for incoming HTTP requests (`server.port`), interface address to bind to `server.address`, and so on.
* Session settings: Whether the session is persistent (`server.servlet.session.persistent`), session timeout (`server.servlet.session.timeout`), location of session data (`server.servlet.session.store-dir`), and session-cookie configuration (`server.servlet.session.cookie.*`).
* Error management: Location of the error page (`server.error.path`) and so on.
* <<howto.adoc#howto-configure-ssl,SSL>>
* <<howto.adoc#how-to-enable-http-response-compression,HTTP compression>>

Spring Boot tries as much as possible to expose common settings, but this is not always possible.
For those cases, dedicated namespaces offer server-specific customizations (see `server.tomcat` and `server.undertow`).
For instance, <<howto.adoc#howto-configure-accesslogs,access logs>> can be configured with specific features of the embedded servlet container.

TIP: See the {spring-boot-autoconfigure-module-code}/web/ServerProperties.java[`ServerProperties`] class for a complete list.



[[boot-features-programmatic-embedded-container-customization]]
===== Programmatic Customization
If you need to programmatically configure your embedded servlet container, you can register a Spring bean that implements the `WebServerFactoryCustomizer` interface.
`WebServerFactoryCustomizer` provides access to the `ConfigurableServletWebServerFactory`, which includes numerous customization setter methods.
The following example shows programmatically setting the port:

[source,java,indent=0]
----
	import org.springframework.boot.web.server.WebServerFactoryCustomizer;
	import org.springframework.boot.web.servlet.server.ConfigurableServletWebServerFactory;
	import org.springframework.stereotype.Component;

	@Component
	public class CustomizationBean implements WebServerFactoryCustomizer<ConfigurableServletWebServerFactory> {

		@Override
		public void customize(ConfigurableServletWebServerFactory server) {
			server.setPort(9000);
		}

	}
----

`TomcatServletWebServerFactory`, `JettyServletWebServerFactory` and `UndertowServletWebServerFactory` are dedicated variants of `ConfigurableServletWebServerFactory` that have additional customization setter methods for Tomcat, Jetty and Undertow respectively.
The following example shows how to customize `TomcatServletWebServerFactory` that provides access to Tomcat-specific configuration options:

[source,java,indent=0,subs="verbatim,quotes,attributes"]
----
include::{code-examples}/context/embedded/TomcatServerCustomizerExample.java[tag=configuration]
----



[[boot-features-customizing-configurableservletwebserverfactory-directly]]
===== Customizing ConfigurableServletWebServerFactory Directly
For more advanced use cases that require you to extend from `ServletWebServerFactory`, you can expose a bean of such type yourself.

Setters are provided for many configuration options.
Several protected method "`hooks`" are also provided should you need to do something more exotic.
See the {spring-boot-module-api}/web/servlet/server/ConfigurableServletWebServerFactory.html[source code documentation] for details.

NOTE: Auto-configured customizers are still applied on your custom factory, so use that option carefully.



[[boot-features-jsp-limitations]]
==== JSP Limitations
When running a Spring Boot application that uses an embedded servlet container (and is packaged as an executable archive), there are some limitations in the JSP support.

* With Jetty and Tomcat, it should work if you use war packaging.
  An executable war will work when launched with `java -jar`, and will also be deployable to any standard container.
  JSPs are not supported when using an executable jar.

* Undertow does not support JSPs.

* Creating a custom `error.jsp` page does not override the default view for <<boot-features-error-handling,error handling>>.
  <<boot-features-error-handling-custom-error-pages,Custom error pages>> should be used instead.



[[boot-features-reactive-server]]
=== Embedded Reactive Server Support
Spring Boot includes support for the following embedded reactive web servers: Reactor Netty, Tomcat, Jetty, and Undertow.
Most developers use the appropriate “Starter” to obtain a fully configured instance.
By default, the embedded server listens for HTTP requests on port 8080.



[[boot-features-reactive-server-resources]]
=== Reactive Server Resources Configuration
When auto-configuring a Reactor Netty or Jetty server, Spring Boot will create specific beans that will provide HTTP resources to the server instance: `ReactorResourceFactory` or `JettyResourceFactory`.

By default, those resources will be also shared with the Reactor Netty and Jetty clients for optimal performances, given:

* the same technology is used for server and client
* the client instance is built using the `WebClient.Builder` bean auto-configured by Spring Boot

Developers can override the resource configuration for Jetty and Reactor Netty by providing a custom `ReactorResourceFactory` or `JettyResourceFactory` bean - this will be applied to both clients and servers.

You can learn more about the resource configuration on the client side in the <<boot-features-webclient-runtime, WebClient Runtime section>>.



[[boot-features-graceful-shutdown]]
== Graceful shutdown
Graceful shutdown is supported with all four embedded web servers (Jetty, Reactor Netty, Tomcat, and Undertow) and with both reactive and Servlet-based web applications.
It occurs as part of closing the application context and is performed in the earliest phase of stopping `SmartLifecycle` beans.
This stop processing uses a timeout which provides a grace period during which existing requests will be allowed to complete but no new requests will be permitted.
The exact way in which new requests are not permitted varies depending on the web server that is being used.
Jetty, Reactor Netty, and Tomcat will stop accepting requests at the network layer.
Undertow will accept requests but respond immediately with a service unavailable (503) response.

NOTE: Graceful shutdown with Tomcat requires Tomcat 9.0.33 or later.

To enable graceful shutdown, configure the configprop:server.shutdown[] property, as shown in the following example:

[source,yaml,indent=0,configprops,configblocks]
----
server:
  shutdown: "graceful"
----

To configure the timeout period, configure the configprop:spring.lifecycle.timeout-per-shutdown-phase[] property, as shown in the following example:

[source,yaml,indent=0,configprops,configblocks]
----
spring:
  lifecycle:
    timeout-per-shutdown-phase: "20s"
----

IMPORTANT: Using graceful shutdown with your IDE may not work properly if it does not send a proper `SIGTERM` signal.
Refer to the documentation of your IDE for more details.



[[boot-features-rsocket]]
== RSocket
https://rsocket.io[RSocket] is a binary protocol for use on byte stream transports.
It enables symmetric interaction models via async message passing over a single connection.


The `spring-messaging` module of the Spring Framework provides support for RSocket requesters and responders, both on the client and on the server side.
See the {spring-framework-docs}/web-reactive.html#rsocket-spring[RSocket section] of the Spring Framework reference for more details, including an overview of the RSocket protocol.


[[boot-features-rsocket-strategies-auto-configuration]]
=== RSocket Strategies Auto-configuration
Spring Boot auto-configures an `RSocketStrategies` bean that provides all the required infrastructure for encoding and decoding RSocket payloads.
By default, the auto-configuration will try to configure the following (in order):

. https://cbor.io/[CBOR] codecs with Jackson
. JSON codecs with Jackson

The `spring-boot-starter-rsocket` starter provides both dependencies.
Check out the <<boot-features-json-jackson,Jackson support section>> to know more about customization possibilities.

Developers can customize the `RSocketStrategies` component by creating beans that implement the `RSocketStrategiesCustomizer` interface.
Note that their `@Order` is important, as it determines the order of codecs.


[[boot-features-rsocket-server-auto-configuration]]
=== RSocket server Auto-configuration
Spring Boot provides RSocket server auto-configuration.
The required dependencies are provided by the `spring-boot-starter-rsocket`.

Spring Boot allows exposing RSocket over WebSocket from a WebFlux server, or standing up an independent RSocket server.
This depends on the type of application and its configuration.

For WebFlux application (i.e. of type `WebApplicationType.REACTIVE`), the RSocket server will be plugged into the Web Server only if the following properties match:

[source,yaml,indent=0,subs="verbatim,quotes,attributes",configprops,configblocks]
----
	spring:
	  rsocket:
	    server:
	      mapping-path: "/rsocket"
	      transport: "websocket"
----

WARNING: Plugging RSocket into a web server is only supported with Reactor Netty, as RSocket itself is built with that library.

Alternatively, an RSocket TCP or websocket server is started as an independent, embedded server.
Besides the dependency requirements, the only required configuration is to define a port for that server:

[source,yaml,indent=0,subs="verbatim,quotes,attributes",configprops,configblocks]
----
	spring:
	  rsocket:
	    server:
	      port: 9898
----



[[boot-features-rsocket-messaging]]
=== Spring Messaging RSocket support
Spring Boot will auto-configure the Spring Messaging infrastructure for RSocket.

This means that Spring Boot will create a `RSocketMessageHandler` bean that will handle RSocket requests to your application.



[[boot-features-rsocket-requester]]
=== Calling RSocket Services with RSocketRequester
Once the `RSocket` channel is established between server and client, any party can send or receive requests to the other.

As a server, you can get injected with an `RSocketRequester` instance on any handler method of an RSocket `@Controller`.
As a client, you need to configure and establish an RSocket connection first.
Spring Boot auto-configures an `RSocketRequester.Builder` for such cases with the expected codecs.

The `RSocketRequester.Builder` instance is a prototype bean, meaning each injection point will provide you with a new instance .
This is done on purpose since this builder is stateful and you shouldn't create requesters with different setups using the same instance.

The following code shows a typical example:

[source,java,indent=0]
----
	@Service
	public class MyService {

		private final Mono<RSocketRequester> rsocketRequester;

		public MyService(RSocketRequester.Builder rsocketRequesterBuilder) {
			this.rsocketRequester = rsocketRequesterBuilder
					.connectTcp("example.org", 9898).cache();
		}

		public Mono<User> someRSocketCall(String name) {
			return this.rsocketRequester.flatMap(req ->
			            req.route("user").data(name).retrieveMono(User.class));
		}

	}
----



[[boot-features-security]]
== Security
If {spring-security}[Spring Security] is on the classpath, then web applications are secured by default.
Spring Boot relies on Spring Security’s content-negotiation strategy to determine whether to use `httpBasic` or `formLogin`.
To add method-level security to a web application, you can also add `@EnableGlobalMethodSecurity` with your desired settings.
Additional information can be found in the {spring-security-docs}#jc-method[Spring Security Reference Guide].

The default `UserDetailsService` has a single user.
The user name is `user`, and the password is random and is printed at INFO level when the application starts, as shown in the following example:

[indent=0]
----
	Using generated security password: 78fa095d-3f4c-48b1-ad50-e24c31d5cf35
----

NOTE: If you fine-tune your logging configuration, ensure that the `org.springframework.boot.autoconfigure.security` category is set to log `INFO`-level messages.
Otherwise, the default password is not printed.

You can change the username and password by providing a `spring.security.user.name` and `spring.security.user.password`.

The basic features you get by default in a web application are:

* A `UserDetailsService` (or `ReactiveUserDetailsService` in case of a WebFlux application) bean with in-memory store and a single user with a generated password (see {spring-boot-module-api}/autoconfigure/security/SecurityProperties.User.html[`SecurityProperties.User`] for the properties of the user).
* Form-based login or HTTP Basic security (depending on the `Accept` header in the request) for the entire application (including actuator endpoints if actuator is on the classpath).
* A `DefaultAuthenticationEventPublisher` for publishing authentication events.

You can provide a different `AuthenticationEventPublisher` by adding a bean for it.



[[boot-features-security-mvc]]
=== MVC Security
The default security configuration is implemented in `SecurityAutoConfiguration` and `UserDetailsServiceAutoConfiguration`.
`SecurityAutoConfiguration` imports `SpringBootWebSecurityConfiguration` for web security and `UserDetailsServiceAutoConfiguration` configures authentication, which is also relevant in non-web applications.
To switch off the default web application security configuration completely or to combine multiple Spring Security components such as OAuth2 Client and Resource Server, add a bean of type `SecurityFilterChain` (doing so does not disable the `UserDetailsService` configuration or Actuator's security).

To also switch off the `UserDetailsService` configuration, you can add a bean of type `UserDetailsService`, `AuthenticationProvider`, or `AuthenticationManager`.

Access rules can be overridden by adding a custom `SecurityFilterChain` or `WebSecurityConfigurerAdapter` bean.
Spring Boot provides convenience methods that can be used to override access rules for actuator endpoints and static resources.
`EndpointRequest` can be used to create a `RequestMatcher` that is based on the configprop:management.endpoints.web.base-path[] property.
`PathRequest` can be used to create a `RequestMatcher` for resources in commonly used locations.



[[boot-features-security-webflux]]
=== WebFlux Security
Similar to Spring MVC applications, you can secure your WebFlux applications by adding the `spring-boot-starter-security` dependency.
The default security configuration is implemented in `ReactiveSecurityAutoConfiguration` and `UserDetailsServiceAutoConfiguration`.
`ReactiveSecurityAutoConfiguration` imports `WebFluxSecurityConfiguration` for web security and `UserDetailsServiceAutoConfiguration` configures authentication, which is also relevant in non-web applications.
To switch off the default web application security configuration completely, you can add a bean of type `WebFilterChainProxy` (doing so does not disable the `UserDetailsService` configuration or Actuator's security).

To also switch off the `UserDetailsService` configuration, you can add a bean of type `ReactiveUserDetailsService` or `ReactiveAuthenticationManager`.

Access rules and the use of multiple Spring Security components such as OAuth 2 Client and Resource Server can be configured by adding a custom `SecurityWebFilterChain` bean.
Spring Boot provides convenience methods that can be used to override access rules for actuator endpoints and static resources.
`EndpointRequest` can be used to create a `ServerWebExchangeMatcher` that is based on the configprop:management.endpoints.web.base-path[] property.

`PathRequest` can be used to create a `ServerWebExchangeMatcher` for resources in commonly used locations.

For example, you can customize your security configuration by adding something like:

[source,java,indent=0]
----
include::{code-examples}/web/security/CustomWebFluxSecurityExample.java[tag=configuration]
----



[[boot-features-security-oauth2]]
=== OAuth2
https://oauth.net/2/[OAuth2] is a widely used authorization framework that is supported by Spring.



[[boot-features-security-oauth2-client]]
==== Client
If you have `spring-security-oauth2-client` on your classpath, you can take advantage of some auto-configuration to set up an OAuth2/Open ID Connect clients.
This configuration makes use of the properties under `OAuth2ClientProperties`.
The same properties are applicable to both servlet and reactive applications.

You can register multiple OAuth2 clients and providers under the `spring.security.oauth2.client` prefix, as shown in the following example:

[source,yaml,indent=0,configprops,configblocks]
----
	spring:
	  security:
	    oauth2:
	      client:
	        registration:
	          my-client-1:
	            client-id: "abcd"
	            client-secret: "password"
	            client-name: "Client for user scope"
	            provider: "my-oauth-provider"
	            scope: "user"
	            redirect-uri: "https://my-redirect-uri.com"
	            client-authentication-method: "basic"
	            authorization-grant-type: "authorization-code"

	          my-client-2:
	            client-id: "abcd"
	            client-secret: "password"
	            client-name: "Client for email scope"
	            provider: "my-oauth-provider"
	            scope: "email"
	            redirect-uri: "https://my-redirect-uri.com"
	            client-authentication-method: "basic"
	            authorization-grant-type: "authorization_code"

	        provider:
	          my-oauth-provider:
	            authorization-uri: "https://my-auth-server/oauth/authorize"
	            token-uri: "https://my-auth-server/oauth/token"
	            user-info-uri: "https://my-auth-server/userinfo"
	            user-info-authentication-method: "header"
	            jwk-set-uri: "https://my-auth-server/token_keys"
	            user-name-attribute: "name"
----

For OpenID Connect providers that support https://openid.net/specs/openid-connect-discovery-1_0.html[OpenID Connect discovery], the configuration can be further simplified.
The provider needs to be configured with an `issuer-uri` which is the URI that the it asserts as its Issuer Identifier.
For example, if the `issuer-uri` provided is "https://example.com", then an `OpenID Provider Configuration Request` will be made to "https://example.com/.well-known/openid-configuration".
The result is expected to be an `OpenID Provider Configuration Response`.
The following example shows how an OpenID Connect Provider can be configured with the `issuer-uri`:

[source,yaml,indent=0,configprops,configblocks]
----
	spring:
	  security:
	    oauth2:
	      client:
	        provider:
	          oidc-provider:
	            issuer-uri: "https://dev-123456.oktapreview.com/oauth2/default/"
----

By default, Spring Security's `OAuth2LoginAuthenticationFilter` only processes URLs matching `/login/oauth2/code/*`.
If you want to customize the `redirect-uri` to use a different pattern, you need to provide configuration to process that custom pattern.
For example, for servlet applications, you can add your own `SecurityFilterChain` that resembles the following:

[source,java,indent=0]
----
    @Bean
    public SecurityFilterChain securityFilterChain(HttpSecurity http) throws Exception {
        http
            .authorizeRequests()
                .anyRequest().authenticated()
                .and()
            .oauth2Login()
                .redirectionEndpoint()
                    .baseUri("/custom-callback");
        return http.build();
    }
----

TIP: Spring Boot auto-configures an `InMemoryOAuth2AuthorizedClientService` which is used by Spring Security for the management of client registrations.
The `InMemoryOAuth2AuthorizedClientService` has limited capabilities and we recommend using it only for development environments.
For production environments, consider using a `JdbcOAuth2AuthorizedClientService` or creating your own implementation of `OAuth2AuthorizedClientService`.



[[boot-features-security-oauth2-common-providers]]
===== OAuth2 client registration for common providers
For common OAuth2 and OpenID providers, including Google, Github, Facebook, and Okta, we provide a set of provider defaults (`google`, `github`, `facebook`, and `okta`, respectively).

If you do not need to customize these providers, you can set the `provider` attribute to the one for which you need to infer defaults.
Also, if the key for the client registration matches a default supported provider, Spring Boot infers that as well.

In other words, the two configurations in the following example use the Google provider:

[source,yaml,indent=0,configprops,configblocks]
----
	spring:
	  security:
	    oauth2:
	      client:
	        registration:
	          my-client:
	            client-id: "abcd"
	            client-secret: "password"
	            provider: "google"
	          google:
	            client-id: "abcd"
	            client-secret: "password"
----



[[boot-features-security-oauth2-server]]
==== Resource Server
If you have `spring-security-oauth2-resource-server` on your classpath, Spring Boot can set up an OAuth2 Resource Server.
For JWT configuration, a JWK Set URI or OIDC Issuer URI needs to be specified, as shown in the following examples:

[source,yaml,indent=0,configprops,configblocks]
----
	spring:
	  security:
	    oauth2:
	      resourceserver:
	        jwt:
	          jwk-set-uri: "https://example.com/oauth2/default/v1/keys"
----

[source,yaml,indent=0,configprops,configblocks]
----
	spring:
	  security:
	    oauth2:
	      resourceserver:
	        jwt:
	          issuer-uri: "https://dev-123456.oktapreview.com/oauth2/default/"
----

NOTE: If the authorization server does not support a JWK Set URI, you can configure the resource server with the Public Key used for verifying the signature of the JWT.
This can be done using the configprop:spring.security.oauth2.resourceserver.jwt.public-key-location[] property, where the value needs to point to a file containing the public key in the PEM-encoded x509 format.

The same properties are applicable for both servlet and reactive applications.

Alternatively, you can define your own `JwtDecoder` bean for servlet applications or a `ReactiveJwtDecoder` for reactive applications.

In cases where opaque tokens are used instead of JWTs, you can configure the following properties to validate tokens via introspection:

[source,yaml,indent=0,configprops,configblocks]
----
	spring:
	  security:
	    oauth2:
	      resourceserver:
	        opaquetoken:
	          introspection-uri: "https://example.com/check-token"
	          client-id: "my-client-id"
	          client-secret: "my-client-secret"
----

Again, the same properties are applicable for both servlet and reactive applications.

Alternatively, you can define your own `OpaqueTokenIntrospector` bean for servlet applications or a `ReactiveOpaqueTokenIntrospector` for reactive applications.



==== Authorization Server
Currently, Spring Security does not provide support for implementing an OAuth 2.0 Authorization Server.
However, this functionality is available from the {spring-security-oauth2}[Spring Security OAuth] project, which will eventually be superseded by Spring Security completely.
Until then, you can use the `spring-security-oauth2-autoconfigure` module to easily set up an OAuth 2.0 authorization server; see its https://docs.spring.io/spring-security-oauth2-boot/[documentation] for instructions.


[[boot-features-security-saml]]
=== SAML 2.0



[[boot-features-security-saml2-relying-party]]
==== Relying Party
If you have `spring-security-saml2-service-provider` on your classpath, you can take advantage of some auto-configuration to set up a SAML 2.0 Relying Party.
This configuration makes use of the properties under `Saml2RelyingPartyProperties`.

A relying party registration represents a paired configuration between an Identity Provider, IDP, and a Service Provider, SP.
You can register multiple relying parties under the `spring.security.saml2.relyingparty` prefix, as shown in the following example:

[source,yaml,indent=0,configprops,configblocks]
----
	spring:
	  security:
	    saml2:
	      relyingparty:
	        registration:
	          my-relying-party1:
	            signing:
                  credentials:
                  - private-key-location: "path-to-private-key"
                    certificate-location: "path-to-certificate"
	            decryption:
	              credentials:
	              - private-key-location: "path-to-private-key"
                    certificate-location: "path-to-certificate"
	            identityprovider:
	              verification:
	                credentials:
	                - certificate-location: "path-to-verification-cert"
	              entity-id: "remote-idp-entity-id1"
	              sso-url: "https://remoteidp1.sso.url"
	          my-relying-party2:
	            signing:
	              credentials:
	              - private-key-location: "path-to-private-key"
                    certificate-location: "path-to-certificate"
                decryption:
	              credentials:
	              - private-key-location: "path-to-private-key"
                    certificate-location: "path-to-certificate"
                identityprovider:
                  verification:
                    credentials:
                    - certificate-location: "path-to-other-verification-cert"
                  entity-id: "remote-idp-entity-id2"
                  sso-url: "https://remoteidp2.sso.url"
----



[[boot-features-security-actuator]]
=== Actuator Security
For security purposes, all actuators other than `/health` and `/info` are disabled by default.
The configprop:management.endpoints.web.exposure.include[] property can be used to enable the actuators.

If Spring Security is on the classpath and no other `WebSecurityConfigurerAdapter` or `SecurityFilterChain` bean is present, all actuators other than `/health` and `/info` are secured by Spring Boot auto-configuration.
If you define a custom `WebSecurityConfigurerAdapter` or `SecurityFilterChain` bean, Spring Boot auto-configuration will back off and you will be in full control of actuator access rules.

NOTE: Before setting the `management.endpoints.web.exposure.include`, ensure that the exposed actuators do not contain sensitive information and/or are secured by placing them behind a firewall or by something like Spring Security.



[[boot-features-security-csrf]]
==== Cross Site Request Forgery Protection
Since Spring Boot relies on Spring Security's defaults, CSRF protection is turned on by default.
This means that the actuator endpoints that require a `POST` (shutdown and loggers endpoints), `PUT` or `DELETE` will get a 403 forbidden error when the default security configuration is in use.

NOTE: We recommend disabling CSRF protection completely only if you are creating a service that is used by non-browser clients.

Additional information about CSRF protection can be found in the {spring-security-docs}#csrf[Spring Security Reference Guide].



[[boot-features-sql]]
== Working with SQL Databases
The {spring-framework}[Spring Framework] provides extensive support for working with SQL databases, from direct JDBC access using `JdbcTemplate` to complete "`object relational mapping`" technologies such as Hibernate.
{spring-data}[Spring Data] provides an additional level of functionality: creating `Repository` implementations directly from interfaces and using conventions to generate queries from your method names.



[[boot-features-configure-datasource]]
=== Configure a DataSource
Java's `javax.sql.DataSource` interface provides a standard method of working with database connections.
Traditionally, a 'DataSource' uses a `URL` along with some credentials to establish a database connection.

TIP: See <<howto.adoc#howto-configure-a-datasource,the "`How-to`" section>> for more advanced examples, typically to take full control over the configuration of the DataSource.



[[boot-features-embedded-database-support]]
==== Embedded Database Support
It is often convenient to develop applications by using an in-memory embedded database.
Obviously, in-memory databases do not provide persistent storage.
You need to populate your database when your application starts and be prepared to throw away data when your application ends.

TIP: The "`How-to`" section includes a <<howto.adoc#howto-database-initialization, section on how to initialize a database>>.

Spring Boot can auto-configure embedded https://www.h2database.com[H2], http://hsqldb.org/[HSQL], and https://db.apache.org/derby/[Derby] databases.
You need not provide any connection URLs.
You need only include a build dependency to the embedded database that you want to use.

[NOTE]
====
If you are using this feature in your tests, you may notice that the same database is reused by your whole test suite regardless of the number of application contexts that you use.
If you want to make sure that each context has a separate embedded database, you should set `spring.datasource.generate-unique-name` to `true`.
====

For example, the typical POM dependencies would be as follows:

[source,xml,indent=0]
----
	<dependency>
		<groupId>org.springframework.boot</groupId>
		<artifactId>spring-boot-starter-data-jpa</artifactId>
	</dependency>
	<dependency>
		<groupId>org.hsqldb</groupId>
		<artifactId>hsqldb</artifactId>
		<scope>runtime</scope>
	</dependency>
----

NOTE: You need a dependency on `spring-jdbc` for an embedded database to be auto-configured.
In this example, it is pulled in transitively through `spring-boot-starter-data-jpa`.

TIP: If, for whatever reason, you do configure the connection URL for an embedded database, take care to ensure that the database's automatic shutdown is disabled.
If you use H2, you should use `DB_CLOSE_ON_EXIT=FALSE` to do so.
If you use HSQLDB, you should ensure that `shutdown=true` is not used.
Disabling the database's automatic shutdown lets Spring Boot control when the database is closed, thereby ensuring that it happens once access to the database is no longer needed.



[[boot-features-connect-to-production-database]]
==== Connection to a Production Database
Production database connections can also be auto-configured by using a pooling `DataSource`.
Spring Boot uses the following algorithm for choosing a specific implementation:

. We prefer https://github.com/brettwooldridge/HikariCP[HikariCP] for its performance and concurrency.
  If HikariCP is available, we always choose it.
. Otherwise, if the Tomcat pooling `DataSource` is available, we use it.
. Otherwise, if https://commons.apache.org/proper/commons-dbcp/[Commons DBCP2] is available, we use it.
. If none of HikariCP, Tomcat, and DBCP2 are available and if Oracle UCP is available, we use it.

If you use the `spring-boot-starter-jdbc` or `spring-boot-starter-data-jpa` "`starters`", you automatically get a dependency to `HikariCP`.

NOTE: You can bypass that algorithm completely and specify the connection pool to use by setting the configprop:spring.datasource.type[] property.
This is especially important if you run your application in a Tomcat container, as `tomcat-jdbc` is provided by default.

TIP: Additional connection pools can always be configured manually.
If you define your own `DataSource` bean, auto-configuration does not occur.

DataSource configuration is controlled by external configuration properties in `+spring.datasource.*+`.
For example, you might declare the following section in `application.properties`:

[source,yaml,indent=0,configprops,configblocks]
----
	spring:
	  datasource:
	    url: "jdbc:mysql://localhost/test"
	    username: "dbuser"
	    password: "dbpass"
----

NOTE: You should at least specify the URL by setting the configprop:spring.datasource.url[] property.
Otherwise, Spring Boot tries to auto-configure an embedded database.

TIP: Spring Boot can deduce the JDBC driver class for most databases from the URL.
If you need to specify a specific class, you can use the configprop:spring.datasource.driver-class-name[] property.


NOTE: For a pooling `DataSource` to be created, we need to be able to verify that a valid `Driver` class is available, so we check for that before doing anything.
In other words, if you set `spring.datasource.driver-class-name=com.mysql.jdbc.Driver`, then that class has to be loadable.

See {spring-boot-autoconfigure-module-code}/jdbc/DataSourceProperties.java[`DataSourceProperties`] for more of the supported options.
These are the standard options that work regardless of the actual implementation.
It is also possible to fine-tune implementation-specific settings by using their respective prefix (`+spring.datasource.hikari.*+`, `+spring.datasource.tomcat.*+`, `+spring.datasource.dbcp2.*+`, and `+spring.datasource.oracleucp.*+`).
Refer to the documentation of the connection pool implementation you are using for more details.

For instance, if you use the {tomcat-docs}/jdbc-pool.html#Common_Attributes[Tomcat connection pool], you could customize many additional settings, as shown in the following example:

[source,yaml,indent=0,configprops,configblocks]
----
	spring:
	  datasource:
	    tomcat:
	      max-wait: 10000
	      max-active: 50
	      test-on-borrow: true
----

This will set the pool to wait 10000 ms before throwing an exception if no connection is available, limit the maximum number of connections to 50 and validate the connection before borrowing it from the pool.



[[boot-features-connecting-to-a-jndi-datasource]]
==== Connection to a JNDI DataSource
If you deploy your Spring Boot application to an Application Server, you might want to configure and manage your DataSource by using your Application Server's built-in features and access it by using JNDI.

The configprop:spring.datasource.jndi-name[] property can be used as an alternative to the configprop:spring.datasource.url[], configprop:spring.datasource.username[], and configprop:spring.datasource.password[] properties to access the `DataSource` from a specific JNDI location.
For example, the following section in `application.properties` shows how you can access a JBoss AS defined `DataSource`:

[source,yaml,indent=0,configprops,configblocks]
----
	spring:
	  datasource:
	    jndi-name: "java:jboss/datasources/customers"
----



[[boot-features-using-jdbc-template]]
=== Using JdbcTemplate
Spring's `JdbcTemplate` and `NamedParameterJdbcTemplate` classes are auto-configured, and you can `@Autowire` them directly into your own beans, as shown in the following example:

[source,java,indent=0]
----
	import org.springframework.beans.factory.annotation.Autowired;
	import org.springframework.jdbc.core.JdbcTemplate;
	import org.springframework.stereotype.Component;

	@Component
	public class MyBean {

		private final JdbcTemplate jdbcTemplate;

		@Autowired
		public MyBean(JdbcTemplate jdbcTemplate) {
			this.jdbcTemplate = jdbcTemplate;
		}

		// ...

	}
----

You can customize some properties of the template by using the `spring.jdbc.template.*` properties, as shown in the following example:

[source,yaml,indent=0,configprops,configblocks]
----
	spring:
	  jdbc:
	    template:
	      max-rows: 500
----

NOTE: The `NamedParameterJdbcTemplate` reuses the same `JdbcTemplate` instance behind the scenes.
If more than one `JdbcTemplate` is defined and no primary candidate exists, the `NamedParameterJdbcTemplate` is not auto-configured.



[[boot-features-jpa-and-spring-data]]
=== JPA and Spring Data JPA
The Java Persistence API is a standard technology that lets you "`map`" objects to relational databases.
The `spring-boot-starter-data-jpa` POM provides a quick way to get started.
It provides the following key dependencies:

* Hibernate: One of the most popular JPA implementations.
* Spring Data JPA: Helps you to implement JPA-based repositories.
* Spring ORM: Core ORM support from the Spring Framework.

TIP: We do not go into too many details of JPA or {spring-data}[Spring Data] here.
You can follow the https://spring.io/guides/gs/accessing-data-jpa/["`Accessing Data with JPA`"] guide from https://spring.io and read the {spring-data-jpa}[Spring Data JPA] and https://hibernate.org/orm/documentation/[Hibernate] reference documentation.



[[boot-features-entity-classes]]
==== Entity Classes
Traditionally, JPA "`Entity`" classes are specified in a `persistence.xml` file.
With Spring Boot, this file is not necessary and "`Entity Scanning`" is used instead.
By default, all packages below your main configuration class (the one annotated with `@EnableAutoConfiguration` or `@SpringBootApplication`) are searched.

Any classes annotated with `@Entity`, `@Embeddable`, or `@MappedSuperclass` are considered.
A typical entity class resembles the following example:

[source,java,indent=0]
----
	package com.example.myapp.domain;

	import java.io.Serializable;
	import javax.persistence.*;

	@Entity
	public class City implements Serializable {

		@Id
		@GeneratedValue
		private Long id;

		@Column(nullable = false)
		private String name;

		@Column(nullable = false)
		private String state;

		// ... additional members, often include @OneToMany mappings

		protected City() {
			// no-args constructor required by JPA spec
			// this one is protected since it shouldn't be used directly
		}

		public City(String name, String state) {
			this.name = name;
			this.state = state;
		}

		public String getName() {
			return this.name;
		}

		public String getState() {
			return this.state;
		}

		// ... etc

	}
----

TIP: You can customize entity scanning locations by using the `@EntityScan` annotation.
See the "`<<howto.adoc#howto-separate-entity-definitions-from-spring-configuration>>`" how-to.



[[boot-features-spring-data-jpa-repositories]]
==== Spring Data JPA Repositories
{spring-data-jpa}[Spring Data JPA] repositories are interfaces that you can define to access data.
JPA queries are created automatically from your method names.
For example, a `CityRepository` interface might declare a `findAllByState(String state)` method to find all the cities in a given state.

For more complex queries, you can annotate your method with Spring Data's {spring-data-jpa-api}/repository/Query.html[`Query`] annotation.

Spring Data repositories usually extend from the {spring-data-commons-api}/repository/Repository.html[`Repository`] or {spring-data-commons-api}/repository/CrudRepository.html[`CrudRepository`] interfaces.
If you use auto-configuration, repositories are searched from the package containing your main configuration class (the one annotated with `@EnableAutoConfiguration` or `@SpringBootApplication`) down.

The following example shows a typical Spring Data repository interface definition:

[source,java,indent=0]
----
	package com.example.myapp.domain;

	import org.springframework.data.domain.*;
	import org.springframework.data.repository.*;

	public interface CityRepository extends Repository<City, Long> {

		Page<City> findAll(Pageable pageable);

		City findByNameAndStateAllIgnoringCase(String name, String state);

	}
----

Spring Data JPA repositories support three different modes of bootstrapping: default, deferred, and lazy.
To enable deferred or lazy bootstrapping, set the configprop:spring.data.jpa.repositories.bootstrap-mode[] property to `deferred` or `lazy` respectively.
When using deferred or lazy bootstrapping, the auto-configured `EntityManagerFactoryBuilder` will use the context's `AsyncTaskExecutor`, if any, as the bootstrap executor.
If more than one exists, the one named `applicationTaskExecutor` will be used.

NOTE: When using deferred or lazy bootstraping, make sure to defer any access to the JPA infrastructure after the application context bootstrap phase.

TIP: We have barely scratched the surface of Spring Data JPA.
For complete details, see the {spring-data-jdbc-docs}[Spring Data JPA reference documentation].



[[boot-features-creating-and-dropping-jpa-databases]]
==== Creating and Dropping JPA Databases
By default, JPA databases are automatically created *only* if you use an embedded database (H2, HSQL, or Derby).
You can explicitly configure JPA settings by using `+spring.jpa.*+` properties.
For example, to create and drop tables you can add the following line to your `application.properties`:

[indent=0]
----
	spring.jpa.hibernate.ddl-auto=create-drop
----

NOTE: Hibernate's own internal property name for this (if you happen to remember it better) is `hibernate.hbm2ddl.auto`.
You can set it, along with other Hibernate native properties, by using `+spring.jpa.properties.*+` (the prefix is stripped before adding them to the entity manager).
The following line shows an example of setting JPA properties for Hibernate:

[indent=0]
----
	spring.jpa.properties.hibernate.globally_quoted_identifiers=true
----

The line in the preceding example passes a value of `true` for the `hibernate.globally_quoted_identifiers` property to the Hibernate entity manager.

By default, the DDL execution (or validation) is deferred until the `ApplicationContext` has started.
There is also a `spring.jpa.generate-ddl` flag, but it is not used if Hibernate auto-configuration is active, because the `ddl-auto` settings are more fine-grained.



[[boot-features-jpa-in-web-environment]]
==== Open EntityManager in View
If you are running a web application, Spring Boot by default registers {spring-framework-api}/orm/jpa/support/OpenEntityManagerInViewInterceptor.html[`OpenEntityManagerInViewInterceptor`] to apply the "`Open EntityManager in View`" pattern, to allow for lazy loading in web views.
If you do not want this behavior, you should set `spring.jpa.open-in-view` to `false` in your `application.properties`.



[[boot-features-data-jdbc]]
=== Spring Data JDBC
Spring Data includes repository support for JDBC and will automatically generate SQL for the methods on `CrudRepository`.
For more advanced queries, a `@Query` annotation is provided.

Spring Boot will auto-configure Spring Data's JDBC repositories when the necessary dependencies are on the classpath.
They can be added to your project with a single dependency on `spring-boot-starter-data-jdbc`.
If necessary, you can take control of Spring Data JDBC's configuration by adding the `@EnableJdbcRepositories` annotation or a `JdbcConfiguration` subclass to your application.

TIP: For complete details of Spring Data JDBC, please refer to the {spring-data-jdbc-docs}[reference documentation].



[[boot-features-sql-h2-console]]
=== Using H2's Web Console
The https://www.h2database.com[H2 database] provides a https://www.h2database.com/html/quickstart.html#h2_console[browser-based console] that Spring Boot can auto-configure for you.
The console is auto-configured when the following conditions are met:

* You are developing a servlet-based web application.
* `com.h2database:h2` is on the classpath.
* You are using <<using-spring-boot.adoc#using-boot-devtools,Spring Boot's developer tools>>.

TIP: If you are not using Spring Boot's developer tools but would still like to make use of H2's console, you can configure the configprop:spring.h2.console.enabled[] property with a value of `true`.

NOTE: The H2 console is only intended for use during development, so you should take care to ensure that `spring.h2.console.enabled` is not set to `true` in production.



[[boot-features-sql-h2-console-custom-path]]
==== Changing the H2 Console's Path
By default, the console is available at `/h2-console`.
You can customize the console's path by using the configprop:spring.h2.console.path[] property.



[[boot-features-jooq]]
=== Using jOOQ
jOOQ Object Oriented Querying (https://www.jooq.org/[jOOQ]) is a popular product from https://www.datageekery.com/[Data Geekery] which generates Java code from your database and lets you build type-safe SQL queries through its fluent API.
Both the commercial and open source editions can be used with Spring Boot.



==== Code Generation
In order to use jOOQ type-safe queries, you need to generate Java classes from your database schema.
You can follow the instructions in the {jooq-docs}/#jooq-in-7-steps-step3[jOOQ user manual].
If you use the `jooq-codegen-maven` plugin and you also use the `spring-boot-starter-parent` "`parent POM`", you can safely omit the plugin's `<version>` tag.
You can also use Spring Boot-defined version variables (such as `h2.version`) to declare the plugin's database dependency.
The following listing shows an example:

[source,xml,indent=0]
----
	<plugin>
		<groupId>org.jooq</groupId>
		<artifactId>jooq-codegen-maven</artifactId>
		<executions>
			...
		</executions>
		<dependencies>
			<dependency>
				<groupId>com.h2database</groupId>
				<artifactId>h2</artifactId>
				<version>${h2.version}</version>
			</dependency>
		</dependencies>
		<configuration>
			<jdbc>
				<driver>org.h2.Driver</driver>
				<url>jdbc:h2:~/yourdatabase</url>
			</jdbc>
			<generator>
				...
			</generator>
		</configuration>
	</plugin>
----



==== Using DSLContext
The fluent API offered by jOOQ is initiated through the `org.jooq.DSLContext` interface.
Spring Boot auto-configures a `DSLContext` as a Spring Bean and connects it to your application `DataSource`.
To use the `DSLContext`, you can `@Autowire` it, as shown in the following example:

[source,java,indent=0]
----
	@Component
	public class JooqExample implements CommandLineRunner {

		private final DSLContext create;

		@Autowired
		public JooqExample(DSLContext dslContext) {
			this.create = dslContext;
		}

	}
----

TIP: The jOOQ manual tends to use a variable named `create` to hold the `DSLContext`.

You can then use the `DSLContext` to construct your queries, as shown in the following example:

[source,java,indent=0]
----
	public List<GregorianCalendar> authorsBornAfter1980() {
		return this.create.selectFrom(AUTHOR)
			.where(AUTHOR.DATE_OF_BIRTH.greaterThan(new GregorianCalendar(1980, 0, 1)))
			.fetch(AUTHOR.DATE_OF_BIRTH);
	}
----



==== jOOQ SQL Dialect
Unless the configprop:spring.jooq.sql-dialect[] property has been configured, Spring Boot determines the SQL dialect to use for your datasource.
If Spring Boot could not detect the dialect, it uses `DEFAULT`.

NOTE: Spring Boot can only auto-configure dialects supported by the open source version of jOOQ.



==== Customizing jOOQ
More advanced customizations can be achieved by defining your own `@Bean` definitions, which is used when the jOOQ `Configuration` is created.
You can define beans for the following jOOQ Types:

* `ConnectionProvider`
* `ExecutorProvider`
* `TransactionProvider`
* `RecordMapperProvider`
* `RecordUnmapperProvider`
* `Settings`
* `RecordListenerProvider`
* `ExecuteListenerProvider`
* `VisitListenerProvider`
* `TransactionListenerProvider`

You can also create your own `org.jooq.Configuration` `@Bean` if you want to take complete control of the jOOQ configuration.



[[boot-features-r2dbc]]
=== Using R2DBC
The Reactive Relational Database Connectivity (https://r2dbc.io[R2DBC]) project brings reactive programming APIs to relational databases.
R2DBC's `io.r2dbc.spi.Connection` provides a standard method of working with non-blocking database connections.
Connections are provided via a `ConnectionFactory`, similar to a `DataSource` with jdbc.

`ConnectionFactory` configuration is controlled by external configuration properties in `+spring.r2dbc.*+`.
For example, you might declare the following section in `application.properties`:

[source,yaml,indent=0,configprops,configblocks]
----
	spring:
	  r2dbc:
	    url: "r2dbc:postgresql://localhost/test"
	    username: "dbuser"
	    password: "dbpass"
----

TIP: You do not need to specify a driver class name, since Spring Boot obtains the driver from R2DBC's Connection Factory discovery.

NOTE: At least the url should be provided.
Information specified in the URL takes precedence over individual properties, i.e. `name`, `username`, `password` and pooling options.

TIP: The "`How-to`" section includes a <<howto.adoc#howto-initialize-a-database-using-r2dbc, section on how to initialize a database>>.

To customize the connections created by a `ConnectionFactory`, i.e., set specific parameters that you do not want (or cannot) configure in your central database configuration, you can use a `ConnectionFactoryOptionsBuilderCustomizer` `@Bean`.
The following example shows how to manually override the database port while the rest of the options is taken from the application configuration:

[source,java,indent=0]
----
	@Bean
	public ConnectionFactoryOptionsBuilderCustomizer connectionFactoryPortCustomizer() {
		return (builder) -> builder.option(PORT, 5432);
	}
----

The following examples show how to set some PostgreSQL connection options:

[source,java,indent=0]
----
	@Bean
	public ConnectionFactoryOptionsBuilderCustomizer postgresCustomizer() {
		Map<String, String> options = new HashMap<>();
		options.put("lock_timeout", "30s");
		options.put("statement_timeout", "60s");
		return (builder) -> builder.option(OPTIONS, options);
	}
----

When a `ConnectionFactory` bean is available, the regular JDBC `DataSource` auto-configuration backs off.
If you want to retain the JDBC `DataSource` auto-configuration, and are comfortable with the risk of using the blocking JDBC API in a reactive application, add `@Import(DataSourceAutoConfiguration.class)` on a `@Configuration` class in your application to re-enable it.



[[boot-features-r2dbc-embedded-database]]
==== Embedded Database Support
Similarly to <<boot-features-embedded-database-support,the JDBC support>>, Spring Boot can automatically configure an embedded database for reactive usage.
You need not provide any connection URLs.
You need only include a build dependency to the embedded database that you want to use, as shown in the following example:

[source,xml,indent=0]
----
	<dependency>
		<groupId>io.r2dbc</groupId>
		<artifactId>r2dbc-h2</artifactId>
		<scope>runtime</scope>
	</dependency>
----

[NOTE]
====
If you are using this feature in your tests, you may notice that the same database is reused by your whole test suite regardless of the number of application contexts that you use.
If you want to make sure that each context has a separate embedded database, you should set `spring.r2dbc.generate-unique-name` to `true`.
====



[[boot-features-r2dbc-using-database-client]]
==== Using DatabaseClient
A `DatabaseClient` bean is auto-configured, and you can `@Autowire` it directly into your own beans, as shown in the following example:

[source,java,indent=0]
----
	import org.springframework.beans.factory.annotation.Autowired;
	import org.springframework.data.r2dbc.function.DatabaseClient;
	import org.springframework.stereotype.Component;

	@Component
	public class MyBean {

		private final DatabaseClient databaseClient;

		@Autowired
		public MyBean(DatabaseClient databaseClient) {
			this.databaseClient = databaseClient;
		}

		// ...

	}
----



[[boot-features-spring-data-r2dbc-repositories]]
==== Spring Data R2DBC Repositories
https://spring.io/projects/spring-data-r2dbc[Spring Data R2DBC] repositories are interfaces that you can define to access data.
Queries are created automatically from your method names.
For example, a `CityRepository` interface might declare a `findAllByState(String state)` method to find all the cities in a given state.

For more complex queries, you can annotate your method with Spring Data's {spring-data-r2dbc-api}/repository/Query.html[`Query`] annotation.

Spring Data repositories usually extend from the {spring-data-commons-api}/repository/Repository.html[`Repository`] or {spring-data-commons-api}/repository/CrudRepository.html[`CrudRepository`] interfaces.
If you use auto-configuration, repositories are searched from the package containing your main configuration class (the one annotated with `@EnableAutoConfiguration` or `@SpringBootApplication`) down.

The following example shows a typical Spring Data repository interface definition:

[source,java,indent=0]
----
	package com.example.myapp.domain;

	import org.springframework.data.domain.*;
	import org.springframework.data.repository.*;
	import reactor.core.publisher.Mono;

	public interface CityRepository extends Repository<City, Long> {

		Mono<City> findByNameAndStateAllIgnoringCase(String name, String state);

	}
----

TIP: We have barely scratched the surface of Spring Data R2DBC. For complete details, see the {spring-data-r2dbc-docs}[Spring Data R2DBC reference documentation].



[[boot-features-nosql]]
== Working with NoSQL Technologies
Spring Data provides additional projects that help you access a variety of NoSQL technologies, including:

* {spring-data-mongodb}[MongoDB]
* {spring-data-neo4j}[Neo4J]
* {spring-data-elasticsearch}[Elasticsearch]
* {spring-data-solr}[Solr]
* {spring-data-redis}[Redis]
* {spring-data-gemfire}[GemFire] or {spring-data-geode}[Geode]
* {spring-data-cassandra}[Cassandra]
* {spring-data-couchbase}[Couchbase]
* {spring-data-ldap}[LDAP]

Spring Boot provides auto-configuration for Redis, MongoDB, Neo4j, Elasticsearch, Solr Cassandra, Couchbase, and LDAP.
You can make use of the other projects, but you must configure them yourself.
Refer to the appropriate reference documentation at {spring-data}.



[[boot-features-redis]]
=== Redis
https://redis.io/[Redis] is a cache, message broker, and richly-featured key-value store.
Spring Boot offers basic auto-configuration for the https://github.com/lettuce-io/lettuce-core/[Lettuce] and https://github.com/xetorthio/jedis/[Jedis] client libraries and the abstractions on top of them provided by https://github.com/spring-projects/spring-data-redis[Spring Data Redis].

There is a `spring-boot-starter-data-redis` "`Starter`" for collecting the dependencies in a convenient way.
By default, it uses https://github.com/lettuce-io/lettuce-core/[Lettuce].
That starter handles both traditional and reactive applications.

TIP: We also provide a `spring-boot-starter-data-redis-reactive` "`Starter`" for consistency with the other stores with reactive support.



[[boot-features-connecting-to-redis]]
==== Connecting to Redis
You can inject an auto-configured `RedisConnectionFactory`, `StringRedisTemplate`, or vanilla `RedisTemplate` instance as you would any other Spring Bean.
By default, the instance tries to connect to a Redis server at `localhost:6379`.
The following listing shows an example of such a bean:

[source,java,indent=0]
----
	@Component
	public class MyBean {

		private StringRedisTemplate template;

		@Autowired
		public MyBean(StringRedisTemplate template) {
			this.template = template;
		}

		// ...

	}
----

TIP: You can also register an arbitrary number of beans that implement `LettuceClientConfigurationBuilderCustomizer` for more advanced customizations.
If you use Jedis, `JedisClientConfigurationBuilderCustomizer` is also available.

If you add your own `@Bean` of any of the auto-configured types, it replaces the default (except in the case of `RedisTemplate`, when the exclusion is based on the bean name, `redisTemplate`, not its type).
By default, if `commons-pool2` is on the classpath, you get a pooled connection factory.



[[boot-features-mongodb]]
=== MongoDB
https://www.mongodb.com/[MongoDB] is an open-source NoSQL document database that uses a JSON-like schema instead of traditional table-based relational data.
Spring Boot offers several conveniences for working with MongoDB, including the `spring-boot-starter-data-mongodb` and `spring-boot-starter-data-mongodb-reactive` "`Starters`".



[[boot-features-connecting-to-mongodb]]
==== Connecting to a MongoDB Database
To access MongoDB databases, you can inject an auto-configured `org.springframework.data.mongodb.MongoDatabaseFactory`.
By default, the instance tries to connect to a MongoDB server at `mongodb://localhost/test`.
The following example shows how to connect to a MongoDB database:

[source,java,indent=0]
----
	import org.springframework.data.mongodb.MongoDatabaseFactory;
	import com.mongodb.client.MongoDatabase;

	@Component
	public class MyBean {

		private final MongoDatabaseFactory mongo;

		@Autowired
		public MyBean(MongoDatabaseFactory mongo) {
			this.mongo = mongo;
		}

		// ...

		public void example() {
			MongoDatabase db = mongo.getMongoDatabase();
			// ...
		}

	}
----

If you have defined your own `MongoClient`, it will be used to auto-configure a suitable `MongoDatabaseFactory`.

The auto-configured `MongoClient` is created using a `MongoClientSettings` bean.
If you have defined your own `MongoClientSettings`, it will be used without modification and the `spring.data.mongodb` properties will be ignored.
Otherwise a `MongoClientSettings` will be auto-configured and will have the `spring.data.mongodb` properties applied to it.
In either case, you can declare one or more `MongoClientSettingsBuilderCustomizer` beans to fine-tune the `MongoClientSettings` configuration.
Each will be called in order with the `MongoClientSettings.Builder` that is used to build the `MongoClientSettings`.

You can set the configprop:spring.data.mongodb.uri[] property to change the URL and configure additional settings such as the _replica set_, as shown in the following example:

[source,properties,indent=0,configprops]
----
	spring.data.mongodb.uri=mongodb://user:secret@mongo1.example.com:12345,mongo2.example.com:23456/test
----

Alternatively, you can specify connection details using discrete properties.
For example, you might declare the following settings in your `application.properties`:

[source,yaml,indent=0,configprops,configblocks]
----
	spring:
	  data:
	    mongodb:
	      host: "mongoserver.example.com"
	      port: 27017
	      database: "test"
	      username: "user"
	      password: "secret"
----

TIP: If `spring.data.mongodb.port` is not specified, the default of `27017` is used.
You could delete this line from the example shown earlier.

TIP: If you do not use Spring Data MongoDB, you can inject a `MongoClient` bean instead of using `MongoDatabaseFactory`.
If you want to take complete control of establishing the MongoDB connection, you can also declare your own `MongoDatabaseFactory` or `MongoClient` bean.

NOTE: If you are using the reactive driver, Netty is required for SSL.
The auto-configuration configures this factory automatically if Netty is available and the factory to use hasn't been customized already.



[[boot-features-mongo-template]]
==== MongoTemplate
{spring-data-mongodb}[Spring Data MongoDB] provides a {spring-data-mongodb-api}/core/MongoTemplate.html[`MongoTemplate`] class that is very similar in its design to Spring's `JdbcTemplate`.
As with `JdbcTemplate`, Spring Boot auto-configures a bean for you to inject the template, as follows:

[source,java,indent=0]
----
	import org.springframework.data.mongodb.core.MongoTemplate;
	import org.springframework.stereotype.Component;

	@Component
	public class MyBean {

		private final MongoTemplate mongoTemplate;

		public MyBean(MongoTemplate mongoTemplate) {
			this.mongoTemplate = mongoTemplate;
		}

		// ...

	}
----

See the {spring-data-mongodb-api}/core/MongoOperations.html[`MongoOperations` Javadoc] for complete details.



[[boot-features-spring-data-mongo-repositories]]
[[boot-features-spring-data-mongodb-repositories]]
==== Spring Data MongoDB Repositories
Spring Data includes repository support for MongoDB.
As with the JPA repositories discussed earlier, the basic principle is that queries are constructed automatically, based on method names.

In fact, both Spring Data JPA and Spring Data MongoDB share the same common infrastructure.
You could take the JPA example from earlier and, assuming that `City` is now a MongoDB data class rather than a JPA `@Entity`, it works in the same way, as shown in the following example:

[source,java,indent=0]
----
	package com.example.myapp.domain;

	import org.springframework.data.domain.*;
	import org.springframework.data.repository.*;

	public interface CityRepository extends Repository<City, Long> {

		Page<City> findAll(Pageable pageable);

		City findByNameAndStateAllIgnoringCase(String name, String state);

	}
----

TIP: You can customize document scanning locations by using the `@EntityScan` annotation.

TIP: For complete details of Spring Data MongoDB, including its rich object mapping technologies, refer to its {spring-data-mongodb}[reference documentation].



[[boot-features-mongo-embedded]]
==== Embedded Mongo
Spring Boot offers auto-configuration for https://github.com/flapdoodle-oss/de.flapdoodle.embed.mongo[Embedded Mongo].
To use it in your Spring Boot application, add a dependency on `de.flapdoodle.embed:de.flapdoodle.embed.mongo`.

The port that Mongo listens on can be configured by setting the configprop:spring.data.mongodb.port[] property.
To use a randomly allocated free port, use a value of 0.
The `MongoClient` created by `MongoAutoConfiguration` is automatically configured to use the randomly allocated port.

NOTE: If you do not configure a custom port, the embedded support uses a random port (rather than 27017) by default.

If you have SLF4J on the classpath, the output produced by Mongo is automatically routed to a logger named `org.springframework.boot.autoconfigure.mongo.embedded.EmbeddedMongo`.

You can declare your own `IMongodConfig` and `IRuntimeConfig` beans to take control of the Mongo instance's configuration and logging routing.
The download configuration can be customized by declaring a `DownloadConfigBuilderCustomizer` bean.



[[boot-features-neo4j]]
=== Neo4j
https://neo4j.com/[Neo4j] is an open-source NoSQL graph database that uses a rich data model of nodes connected by first class relationships, which is better suited for connected big data than traditional RDBMS approaches.
Spring Boot offers several conveniences for working with Neo4j, including the `spring-boot-starter-data-neo4j` "`Starter`".



[[boot-features-connecting-to-neo4j]]
==== Connecting to a Neo4j Database
To access a Neo4j server, you can inject an auto-configured `org.neo4j.driver.Driver`.
By default, the instance tries to connect to a Neo4j server at `localhost:7687` using the Bolt protocol.
The following example shows how to inject a Neo4j `Driver` that gives you access, amongst other things, to a `Session`:

[source,java,indent=0]
----
	@Component
	public class MyBean {

		private final Driver driver;

		@Autowired
		public MyBean(Driver driver) {
			this.driver = driver;
		}

		// ...

	}
----

You can configure various aspects of the driver using `spring.neo4j.*` properties.
The following example shows how to configure the uri and credentials to use:

[source,yaml,indent=0,configprops,configblocks]
----
	spring:
	  neo4j:
	    uri: "bolt://my-server:7687"
	    authentication:
	      username: "neo4j"
	      password: "secret"
----

The auto-configured `Driver` is created using `ConfigBuilder`.
To fine-tune its configuration, declare one or more `ConfigBuilderCustomizer` beans.
Each will be called in order with the `ConfigBuilder` that is used to build the `Driver`.



[[boot-features-spring-data-neo4j-repositories]]
==== Spring Data Neo4j Repositories
Spring Data includes repository support for Neo4j.
For complete details of Spring Data Neo4j, refer to the {spring-data-neo4j-docs}[reference documentation].

Spring Data Neo4j shares the common infrastructure with Spring Data JPA as many other Spring Data modules do.
You could take the JPA example from earlier and define `City` as Spring Data Neo4j `@Node` rather than JPA `@Entity` and the repository abstraction works in the same way, as shown in the following example:

[source,java,indent=0]
----
	package com.example.myapp.domain;

	import java.util.Optional;

	import org.springframework.data.neo4j.repository.*;

	public interface CityRepository extends Neo4jRepository<City, Long> {

		Optional<City> findOneByNameAndState(String name, String state);

	}
----

The `spring-boot-starter-data-neo4j` "`Starter`" enables the repository support as well as transaction management.
Spring Boot supports both classic and reactive Neo4j repositories, using the `Neo4jTemplate` or `ReactiveNeo4jTemplate` beans.
When Project Reactor is available on the classpath, the reactive style is also auto-configured.

You can customize the locations to look for repositories and entities by using `@EnableNeo4jRepositories` and `@EntityScan` respectively on a `@Configuration`-bean.

[NOTE]
====
In an application using the reactive style, a `ReactiveTransactionManager` is not auto-configured.
To enable transaction management, the following bean must be defined in your configuration:

[source,java,indent=0]
----
include::{code-examples}/neo4j/Neo4jReactiveTransactionManagerExample.java[tag=configuration]
----
====



[[boot-features-solr]]
=== Solr
https://lucene.apache.org/solr/[Apache Solr] is a search engine.
Spring Boot offers basic auto-configuration for the Solr 5 client library and the abstractions on top of it provided by https://github.com/spring-projects/spring-data-solr[Spring Data Solr].
There is a `spring-boot-starter-data-solr` "`Starter`" for collecting the dependencies in a convenient way.

NOTE: As of Spring Boot 2.3, support for Spring Data Solr has been deprecated and will be removed in a future release.


[[boot-features-connecting-to-solr]]
==== Connecting to Solr
You can inject an auto-configured `SolrClient` instance as you would any other Spring bean.
By default, the instance tries to connect to a server at `http://localhost:8983/solr`.
The following example shows how to inject a Solr bean:

[source,java,indent=0]
----
	@Component
	public class MyBean {

		private SolrClient solr;

		@Autowired
		public MyBean(SolrClient solr) {
			this.solr = solr;
		}

		// ...

	}
----

If you add your own `@Bean` of type `SolrClient`, it replaces the default.



[[boot-features-spring-data-solr-repositories]]
==== Spring Data Solr Repositories
Spring Data includes repository support for Apache Solr.
As with the JPA repositories discussed earlier, the basic principle is that queries are automatically constructed for you based on method names.

In fact, both Spring Data JPA and Spring Data Solr share the same common infrastructure.
You could take the JPA example from earlier and, assuming that `City` is now a `@SolrDocument` class rather than a JPA `@Entity`, it works in the same way.

IP: For complete details of Spring Data Solr, refer to the {spring-data-solr-docs}[reference documentation].



[[boot-features-elasticsearch]]
=== Elasticsearch
https://www.elastic.co/products/elasticsearch[Elasticsearch] is an open source, distributed, RESTful search and analytics engine.
Spring Boot offers basic auto-configuration for Elasticsearch.

Spring Boot supports several clients:

* The official Java "Low Level" and "High Level" REST clients
* The `ReactiveElasticsearchClient` provided by Spring Data Elasticsearch

Spring Boot provides a dedicated "`Starter`", `spring-boot-starter-data-elasticsearch`.



[[boot-features-connecting-to-elasticsearch-rest]]
==== Connecting to Elasticsearch using REST clients
Elasticsearch ships https://www.elastic.co/guide/en/elasticsearch/client/java-rest/current/index.html[two different REST clients] that you can use to query a cluster: the "Low Level" client and the "High Level" client.
Spring Boot provides support for the "High Level" client, which ships with `org.elasticsearch.client:elasticsearch-rest-high-level-client`.

If you have this dependency on the classpath, Spring Boot will auto-configure and register a `RestHighLevelClient` bean that by default targets `http://localhost:9200`.
You can further tune how `RestHighLevelClient` is configured, as shown in the following example:

[source,yaml,indent=0,configprops,configblocks]
----
	spring:
	  elasticsearch:
	    rest:
	      uris: "https://search.example.com:9200"
	      read-timeout: "10s"
	      username: "user"
	      password: "secret"
----

You can also register an arbitrary number of beans that implement `RestClientBuilderCustomizer` for more advanced customizations.
To take full control over the registration, define a `RestClientBuilder` bean.

TIP: If your application needs access to a "Low Level" `RestClient`, you can get it by calling `client.getLowLevelClient()` on the auto-configured `RestHighLevelClient`.



[[boot-features-connecting-to-elasticsearch-reactive-rest]]
==== Connecting to Elasticsearch using Reactive REST clients
{spring-data-elasticsearch}[Spring Data Elasticsearch] ships `ReactiveElasticsearchClient` for querying Elasticsearch instances in a reactive fashion.
It is built on top of WebFlux's `WebClient`, so both `spring-boot-starter-elasticsearch` and `spring-boot-starter-webflux` dependencies are useful to enable this support.

By default, Spring Boot will auto-configure and register a `ReactiveElasticsearchClient`
bean that targets `http://localhost:9200`.
You can further tune how it is configured, as shown in the following example:

[source,yaml,indent=0,configprops,configblocks]
----
	spring:
	  data:
	    elasticsearch:
	      client:
	        reactive:
	          endpoints: "search.example.com:9200"
	          use-ssl: true
	          socket-timeout: "10s"
	          username: "user"
	          password: "secret"
----

If the configuration properties are not enough and you'd like to fully control the client
configuration, you can register a custom `ClientConfiguration` bean.



[[boot-features-connecting-to-elasticsearch-spring-data]]
==== Connecting to Elasticsearch by Using Spring Data
To connect to Elasticsearch, a `RestHighLevelClient` bean must be defined,
auto-configured by Spring Boot or manually provided by the application (see previous sections).
With this configuration in place, an
`ElasticsearchRestTemplate` can be injected like any other Spring bean,
as shown in the following example:

[source,java,indent=0]
----
	@Component
	public class MyBean {

		private final ElasticsearchRestTemplate template;

		public MyBean(ElasticsearchRestTemplate template) {
			this.template = template;
		}

		// ...

	}
----

In the presence of `spring-data-elasticsearch` and the required dependencies for using a `WebClient` (typically `spring-boot-starter-webflux`), Spring Boot can also auto-configure a <<boot-features-connecting-to-elasticsearch-reactive-rest,ReactiveElasticsearchClient>> and a `ReactiveElasticsearchTemplate` as beans.
They are the reactive equivalent of the other REST clients.



[[boot-features-spring-data-elasticsearch-repositories]]
==== Spring Data Elasticsearch Repositories
Spring Data includes repository support for Elasticsearch.
As with the JPA repositories discussed earlier, the basic principle is that queries are constructed for you automatically based on method names.

In fact, both Spring Data JPA and Spring Data Elasticsearch share the same common infrastructure.
You could take the JPA example from earlier and, assuming that `City` is now an Elasticsearch `@Document` class rather than a JPA `@Entity`, it works in the same way.

TIP: For complete details of Spring Data Elasticsearch, refer to the {spring-data-elasticsearch-docs}[reference documentation].

Spring Boot supports both classic and reactive Elasticsearch repositories, using the `ElasticsearchRestTemplate` or `ReactiveElasticsearchTemplate` beans.
Most likely those beans are auto-configured by Spring Boot given the required dependencies are present.

If you wish to use your own template for backing the Elasticsearch repositories, you can add your own `ElasticsearchRestTemplate` or `ElasticsearchOperations` `@Bean`, as long as it is named `"elasticsearchTemplate"`.
Same applies to `ReactiveElasticsearchTemplate` and `ReactiveElasticsearchOperations`, with the bean name `"reactiveElasticsearchTemplate"`.

You can choose to disable the repositories support with the following property:

[source,yaml,indent=0,configprops,configblocks]
----
    spring:
      data:
        elasticsearch:
          repositories:
            enabled: false
----


[[boot-features-cassandra]]
=== Cassandra
https://cassandra.apache.org/[Cassandra] is an open source, distributed database management system designed to handle large amounts of data across many commodity servers.
Spring Boot offers auto-configuration for Cassandra and the abstractions on top of it provided by https://github.com/spring-projects/spring-data-cassandra[Spring Data Cassandra].
There is a `spring-boot-starter-data-cassandra` "`Starter`" for collecting the dependencies in a convenient way.



[[boot-features-connecting-to-cassandra]]
==== Connecting to Cassandra
You can inject an auto-configured `CassandraTemplate` or a Cassandra `CqlSession` instance as you would with any other Spring Bean.
The `spring.data.cassandra.*` properties can be used to customize the connection.
Generally, you provide `keyspace-name` and `contact-points` as well the local datacenter name, as shown in the following example:

[source,yaml,indent=0,configprops,configblocks]
----
	spring:
	  data:
	    cassandra:
	      keyspace-name: "mykeyspace"
	      contact-points: "cassandrahost1:9042,cassandrahost2:9042"
	      local-datacenter: "datacenter1"
----

If the port is the same for all your contact points you can use a shortcut and only specify the host names, as shown in the following example:

[source,yaml,indent=0,configprops,configblocks]
----
	spring:
	  data:
	    cassandra:
	      keyspace-name: "mykeyspace"
	      contact-points: "cassandrahost1,cassandrahost2"
	      local-datacenter: "datacenter1"
----

TIP: Those two examples are identical as the port default to `9042`.
If you need to configure the port, use `spring.data.cassandra.port`.

[NOTE]
====
The Cassandra driver has its own configuration infrastructure that loads an `application.conf` at the root of the classpath.

Spring Boot does not look for such a file and rather provides a number of configuration properties via the `spring.data.cassandra.*` namespace.
For more advanced driver customizations, you can register an arbitrary number of beans that implement `DriverConfigLoaderBuilderCustomizer`.
The `CqlSession` can be customized with a bean of type `CqlSessionBuilderCustomizer`.
====

NOTE: If you're using `CqlSessionBuilder` to create multiple `CqlSession` beans, keep in mind the builder is mutable so make sure to inject a fresh copy for each session.

The following code listing shows how to inject a Cassandra bean:

[source,java,indent=0]
----
	@Component
	public class MyBean {

		private final CassandraTemplate template;

		public MyBean(CassandraTemplate template) {
			this.template = template;
		}

		// ...

	}
----

If you add your own `@Bean` of type `CassandraTemplate`, it replaces the default.



[[boot-features-spring-data-cassandra-repositories]]
==== Spring Data Cassandra Repositories
Spring Data includes basic repository support for Cassandra.
Currently, this is more limited than the JPA repositories discussed earlier and needs to annotate finder methods with `@Query`.

TIP: For complete details of Spring Data Cassandra, refer to the https://docs.spring.io/spring-data/cassandra/docs/[reference documentation].



[[boot-features-couchbase]]
=== Couchbase
https://www.couchbase.com/[Couchbase] is an open-source, distributed, multi-model NoSQL document-oriented database that is optimized for interactive applications.
Spring Boot offers auto-configuration for Couchbase and the abstractions on top of it provided by https://github.com/spring-projects/spring-data-couchbase[Spring Data Couchbase].
There are `spring-boot-starter-data-couchbase` and `spring-boot-starter-data-couchbase-reactive` "`Starters`" for collecting the dependencies in a convenient way.



[[boot-features-connecting-to-couchbase]]
==== Connecting to Couchbase
You can get a `Cluster` by adding the Couchbase SDK and some configuration.
The `spring.couchbase.*` properties can be used to customize the connection.
Generally, you provide the https://github.com/couchbaselabs/sdk-rfcs/blob/master/rfc/0011-connection-string.md[connection string], username, and password, as shown in the following example:

[source,yaml,indent=0,configprops,configblocks]
----
	spring:
	  couchbase:
	    connection-string: "couchbase://192.168.1.123"
	    username: "user"
	    password: "secret"
----

It is also possible to customize some of the `ClusterEnvironment` settings.
For instance, the following configuration changes the timeout to use to open a new `Bucket` and enables SSL support:

[source,yaml,indent=0,configprops,configblocks]
----
	spring:
	  couchbase:
	    env:
	      timeouts:
	        connect: "3s"
	      ssl:
	        key-store: "/location/of/keystore.jks"
	        key-store-password: "secret"
----

TIP: Check the `spring.couchbase.env.*` properties for more details.
To take more control, one or more `ClusterEnvironmentBuilderCustomizer` beans can be used.



[[boot-features-spring-data-couchbase-repositories]]
==== Spring Data Couchbase Repositories
Spring Data includes repository support for Couchbase.
For complete details of Spring Data Couchbase, refer to the {spring-data-couchbase-docs}[reference documentation].

You can inject an auto-configured `CouchbaseTemplate` instance as you would with any other Spring Bean, provided a `CouchbaseClientFactory` bean is available.
This happens when a `Cluster` is available, as described above, and a bucket name has been specified:

[source,yaml,indent=0,configprops,configblocks]
----
	spring:
	  data:
	    couchbase:
	      bucket-name: "my-bucket"
----

The following examples shows how to inject a `CouchbaseTemplate` bean:

[source,java,indent=0]
----
	@Component
	public class MyBean {

		private final CouchbaseTemplate template;

		@Autowired
		public MyBean(CouchbaseTemplate template) {
			this.template = template;
		}

		// ...

	}
----

There are a few beans that you can define in your own configuration to override those provided by the auto-configuration:

* A `CouchbaseMappingContext` `@Bean` with a name of `couchbaseMappingContext`.
* A `CustomConversions` `@Bean` with a name of `couchbaseCustomConversions`.
* A `CouchbaseTemplate` `@Bean` with a name of `couchbaseTemplate`.

To avoid hard-coding those names in your own config, you can reuse `BeanNames` provided by Spring Data Couchbase.
For instance, you can customize the converters to use, as follows:

[source,java,indent=0]
----
	@Configuration(proxyBeanMethods = false)
	public class SomeConfiguration {

		@Bean(BeanNames.COUCHBASE_CUSTOM_CONVERSIONS)
		public CustomConversions myCustomConversions() {
			return new CustomConversions(...);
		}

		// ...

	}
----



[[boot-features-ldap]]
=== LDAP
https://en.wikipedia.org/wiki/Lightweight_Directory_Access_Protocol[LDAP] (Lightweight Directory Access Protocol) is an open, vendor-neutral, industry standard application protocol for accessing and maintaining distributed directory information services over an IP network.
Spring Boot offers auto-configuration for any compliant LDAP server as well as support for the embedded in-memory LDAP server from https://ldap.com/unboundid-ldap-sdk-for-java/[UnboundID].

LDAP abstractions are provided by https://github.com/spring-projects/spring-data-ldap[Spring Data LDAP].
There is a `spring-boot-starter-data-ldap` "`Starter`" for collecting the dependencies in a convenient way.



[[boot-features-ldap-connecting]]
==== Connecting to an LDAP Server
To connect to an LDAP server, make sure you declare a dependency on the `spring-boot-starter-data-ldap` "`Starter`" or `spring-ldap-core` and then declare the URLs of your server in your application.properties, as shown in the following example:

[source,yaml,indent=0,configprops,configblocks]
----
	spring:
	  ldap:
	    urls: "ldap://myserver:1235"
	    username: "admin"
	    password: "secret"
----

If you need to customize connection settings, you can use the `spring.ldap.base` and `spring.ldap.base-environment` properties.

An `LdapContextSource` is auto-configured based on these settings.
If a `DirContextAuthenticationStrategy` bean is available, it is associated to the auto-configured `LdapContextSource`.
If you need to customize it, for instance to use a `PooledContextSource`, you can still inject the auto-configured `LdapContextSource`.
Make sure to flag your customized `ContextSource` as `@Primary` so that the auto-configured `LdapTemplate` uses it.



[[boot-features-ldap-spring-data-repositories]]
==== Spring Data LDAP Repositories
Spring Data includes repository support for LDAP.
For complete details of Spring Data LDAP, refer to the https://docs.spring.io/spring-data/ldap/docs/1.0.x/reference/html/[reference documentation].

You can also inject an auto-configured `LdapTemplate` instance as you would with any other Spring Bean, as shown in the following example:


[source,java,indent=0]
----
	@Component
	public class MyBean {

		private final LdapTemplate template;

		@Autowired
		public MyBean(LdapTemplate template) {
			this.template = template;
		}

		// ...

	}
----



[[boot-features-ldap-embedded]]
==== Embedded In-memory LDAP Server
For testing purposes, Spring Boot supports auto-configuration of an in-memory LDAP server from https://ldap.com/unboundid-ldap-sdk-for-java/[UnboundID].
To configure the server, add a dependency to `com.unboundid:unboundid-ldapsdk` and declare a configprop:spring.ldap.embedded.base-dn[] property, as follows:

[source,yaml,indent=0,configprops,configblocks]
----
	spring:
	  ldap:
	    embedded:
	      base-dn: "dc=spring,dc=io"
----

[NOTE]
====
It is possible to define multiple base-dn values, however, since distinguished names usually contain commas, they must be defined using the correct notation.

In yaml files, you can use the yaml list notation. In properties files, you must include the index as part of the property name:

[source,yaml,indent=0,configprops,configblocks]
----
	spring.ldap.embedded.base-dn:
	  - dc=spring,dc=io
	  - dc=pivotal,dc=io
----
====

By default, the server starts on a random port and triggers the regular LDAP support.
There is no need to specify a configprop:spring.ldap.urls[] property.

If there is a `schema.ldif` file on your classpath, it is used to initialize the server.
If you want to load the initialization script from a different resource, you can also use the configprop:spring.ldap.embedded.ldif[] property.

By default, a standard schema is used to validate `LDIF` files.
You can turn off validation altogether by setting the configprop:spring.ldap.embedded.validation.enabled[] property.
If you have custom attributes, you can use configprop:spring.ldap.embedded.validation.schema[] to define your custom attribute types or object classes.



[[boot-features-influxdb]]
=== InfluxDB
https://www.influxdata.com/[InfluxDB] is an open-source time series database optimized for fast, high-availability storage and retrieval of time series data in fields such as operations monitoring, application metrics, Internet-of-Things sensor data, and real-time analytics.



[[boot-features-connecting-to-influxdb]]
==== Connecting to InfluxDB
Spring Boot auto-configures an `InfluxDB` instance, provided the `influxdb-java` client is on the classpath and the URL of the database is set, as shown in the following example:

[source,yaml,indent=0,configprops,configblocks]
----
	spring:
	  influx:
	    url: "https://172.0.0.1:8086"
----

If the connection to InfluxDB requires a user and password, you can set the `spring.influx.user` and `spring.influx.password` properties accordingly.

InfluxDB relies on OkHttp.
If you need to tune the http client `InfluxDB` uses behind the scenes, you can register an `InfluxDbOkHttpClientBuilderProvider` bean.



[[boot-features-caching]]
== Caching
The Spring Framework provides support for transparently adding caching to an application.
At its core, the abstraction applies caching to methods, thus reducing the number of executions based on the information available in the cache.
The caching logic is applied transparently, without any interference to the invoker.
Spring Boot auto-configures the cache infrastructure as long as caching support is enabled via the `@EnableCaching` annotation.

NOTE: Check the {spring-framework-docs}/integration.html#cache[relevant section] of the Spring Framework reference for more details.

In a nutshell, to add caching to an operation of your service add the relevant annotation to its method, as shown in the following example:

[source,java,indent=0]
----
	import org.springframework.cache.annotation.Cacheable;
	import org.springframework.stereotype.Component;

	@Component
	public class MathService {

		@Cacheable("piDecimals")
		public int computePiDecimal(int i) {
			// ...
		}

	}
----

This example demonstrates the use of caching on a potentially costly operation.
Before invoking `computePiDecimal`, the abstraction looks for an entry in the `piDecimals` cache that matches the `i` argument.
If an entry is found, the content in the cache is immediately returned to the caller, and the method is not invoked.
Otherwise, the method is invoked, and the cache is updated before returning the value.

CAUTION: You can also use the standard JSR-107 (JCache) annotations (such as `@CacheResult`) transparently.
However, we strongly advise you to not mix and match the Spring Cache and JCache annotations.

If you do not add any specific cache library, Spring Boot auto-configures a <<boot-features-caching-provider-simple,simple provider>> that uses concurrent maps in memory.
When a cache is required (such as `piDecimals` in the preceding example), this provider creates it for you.
The simple provider is not really recommended for production usage, but it is great for getting started and making sure that you understand the features.
When you have made up your mind about the cache provider to use, please make sure to read its documentation to figure out how to configure the caches that your application uses.
Nearly all providers require you to explicitly configure every cache that you use in the application.
Some offer a way to customize the default caches defined by the configprop:spring.cache.cache-names[] property.

TIP: It is also possible to transparently {spring-framework-docs}/integration.html#cache-annotations-put[update] or {spring-framework-docs}/integration.html#cache-annotations-evict[evict] data from the cache.



[[boot-features-caching-provider]]
=== Supported Cache Providers
The cache abstraction does not provide an actual store and relies on abstraction materialized by the `org.springframework.cache.Cache` and `org.springframework.cache.CacheManager` interfaces.

If you have not defined a bean of type `CacheManager` or a `CacheResolver` named `cacheResolver` (see {spring-framework-api}/cache/annotation/CachingConfigurer.html[`CachingConfigurer`]), Spring Boot tries to detect the following providers (in the indicated order):

. <<boot-features-caching-provider-generic,Generic>>
. <<boot-features-caching-provider-jcache,JCache (JSR-107)>> (EhCache 3, Hazelcast, Infinispan, and others)
. <<boot-features-caching-provider-ehcache2,EhCache 2.x>>
. <<boot-features-caching-provider-hazelcast,Hazelcast>>
. <<boot-features-caching-provider-infinispan,Infinispan>>
. <<boot-features-caching-provider-couchbase,Couchbase>>
. <<boot-features-caching-provider-redis,Redis>>
. <<boot-features-caching-provider-caffeine,Caffeine>>
. <<boot-features-caching-provider-simple,Simple>>

TIP: It is also possible to _force_ a particular cache provider by setting the configprop:spring.cache.type[] property.
Use this property if you need to <<boot-features-caching-provider-none,disable caching altogether>> in certain environment (such as tests).

TIP: Use the `spring-boot-starter-cache` "`Starter`" to quickly add basic caching dependencies.
The starter brings in `spring-context-support`.
If you add dependencies manually, you must include `spring-context-support` in order to use the JCache, EhCache 2.x, or Caffeine support.

If the `CacheManager` is auto-configured by Spring Boot, you can further tune its configuration before it is fully initialized by exposing a bean that implements the `CacheManagerCustomizer` interface.
The following example sets a flag to say that `null` values should be passed down to the underlying map:

[source,java,indent=0]
----
	@Bean
	public CacheManagerCustomizer<ConcurrentMapCacheManager> cacheManagerCustomizer() {
		return new CacheManagerCustomizer<ConcurrentMapCacheManager>() {

			@Override
			public void customize(ConcurrentMapCacheManager cacheManager) {
				cacheManager.setAllowNullValues(false);
			}

		};
	}
----

NOTE: In the preceding example, an auto-configured `ConcurrentMapCacheManager` is expected.
If that is not the case (either you provided your own config or a different cache provider was auto-configured), the customizer is not invoked at all.
You can have as many customizers as you want, and you can also order them by using `@Order` or `Ordered`.



[[boot-features-caching-provider-generic]]
==== Generic
Generic caching is used if the context defines _at least_ one `org.springframework.cache.Cache` bean.
A `CacheManager` wrapping all beans of that type is created.



[[boot-features-caching-provider-jcache]]
==== JCache (JSR-107)
https://jcp.org/en/jsr/detail?id=107[JCache] is bootstrapped through the presence of a `javax.cache.spi.CachingProvider` on the classpath (that is, a JSR-107 compliant caching library exists on the classpath), and the `JCacheCacheManager` is provided by the `spring-boot-starter-cache` "`Starter`".
Various compliant libraries are available, and Spring Boot provides dependency management for Ehcache 3, Hazelcast, and Infinispan.
Any other compliant library can be added as well.

It might happen that more than one provider is present, in which case the provider must be explicitly specified.
Even if the JSR-107 standard does not enforce a standardized way to define the location of the configuration file, Spring Boot does its best to accommodate setting a cache with implementation details, as shown in the following example:

[source,yaml,indent=0,configprops,configblocks]
----
    # Only necessary if more than one provider is present
	spring:
	  cache:
	    jcache:
	      provider: "com.acme.MyCachingProvider"
	      config: "classpath:acme.xml"
----

NOTE: When a cache library offers both a native implementation and JSR-107 support, Spring Boot prefers the JSR-107 support, so that the same features are available if you switch to a different JSR-107 implementation.

TIP: Spring Boot has <<boot-features-hazelcast,general support for Hazelcast>>.
If a single `HazelcastInstance` is available, it is automatically reused for the `CacheManager` as well, unless the configprop:spring.cache.jcache.config[] property is specified.

There are two ways to customize the underlying `javax.cache.cacheManager`:

* Caches can be created on startup by setting the configprop:spring.cache.cache-names[] property.
  If a custom `javax.cache.configuration.Configuration` bean is defined, it is used to customize them.
* `org.springframework.boot.autoconfigure.cache.JCacheManagerCustomizer` beans are invoked with the reference of the `CacheManager` for full customization.

TIP: If a standard `javax.cache.CacheManager` bean is defined, it is wrapped automatically in an `org.springframework.cache.CacheManager` implementation that the abstraction expects.
No further customization is applied to it.



[[boot-features-caching-provider-ehcache2]]
==== EhCache 2.x
https://www.ehcache.org/[EhCache] 2.x is used if a file named `ehcache.xml` can be found at the root of the classpath.
If EhCache 2.x is found, the `EhCacheCacheManager` provided by the `spring-boot-starter-cache` "`Starter`" is used to bootstrap the cache manager.
An alternate configuration file can be provided as well, as shown in the following example:

[source,yaml,indent=0,configprops,configblocks]
----
	spring:
	  cache:
	    ehcache:
	      config: "classpath:config/another-config.xml"
----



[[boot-features-caching-provider-hazelcast]]
==== Hazelcast
Spring Boot has <<boot-features-hazelcast,general support for Hazelcast>>.
If a `HazelcastInstance` has been auto-configured, it is automatically wrapped in a `CacheManager`.



[[boot-features-caching-provider-infinispan]]
==== Infinispan
https://infinispan.org/[Infinispan] has no default configuration file location, so it must be specified explicitly.
Otherwise, the default bootstrap is used.

[source,yaml,indent=0,configprops,configblocks]
----
	spring:
	  cache:
	    infinispan:
	      config: "infinispan.xml"
----

Caches can be created on startup by setting the configprop:spring.cache.cache-names[] property.
If a custom `ConfigurationBuilder` bean is defined, it is used to customize the caches.

NOTE: The support of Infinispan in Spring Boot is restricted to the embedded mode and is quite basic.
If you want more options, you should use the official Infinispan Spring Boot starter instead.
See https://github.com/infinispan/infinispan-spring-boot[Infinispan's documentation] for more details.



[[boot-features-caching-provider-couchbase]]
==== Couchbase
If Spring Data Couchbase is available and Couchbase is <<boot-features-couchbase,configured>>, a `CouchbaseCacheManager` is auto-configured.
It is possible to create additional caches on startup by setting the configprop:spring.cache.cache-names[] property and cache defaults can be configured by using `spring.cache.couchbase.*` properties.
For instance, the following configuration creates `cache1` and `cache2` caches with an entry _expiration_ of 10 minutes:

[source,yaml,indent=0,configprops,configblocks]
----
	spring:
	  cache:
	    cache-names: "cache1,cache2"
        couchbase:
          expiration: "10m"
----

If you need more control over the configuration, consider registering a `CouchbaseCacheManagerBuilderCustomizer` bean.
The following example shows a customizer that configures a specific entry expiration for `cache1` and `cache2`:

[source,java,indent=0]
----
include::{code-examples}/cache/CouchbaseCacheManagerCustomizationExample.java[tag=configuration]
----



[[boot-features-caching-provider-redis]]
==== Redis
If https://redis.io/[Redis] is available and configured, a `RedisCacheManager` is auto-configured.
It is possible to create additional caches on startup by setting the configprop:spring.cache.cache-names[] property and cache defaults can be configured by using `spring.cache.redis.*` properties.
For instance, the following configuration creates `cache1` and `cache2` caches with a _time to live_ of 10 minutes:

[source,yaml,indent=0,configprops,configblocks]
----
	spring:
	  cache:
	    cache-names: "cache1,cache2"
	    redis:
	      time-to-live: "10m"
----

NOTE: By default, a key prefix is added so that, if two separate caches use the same key, Redis does not have overlapping keys and cannot return invalid values.
We strongly recommend keeping this setting enabled if you create your own `RedisCacheManager`.

TIP: You can take full control of the default configuration by adding a `RedisCacheConfiguration` `@Bean` of your own.
This can be useful if you're looking for customizing the default serialization strategy.

If you need more control over the configuration, consider registering a `RedisCacheManagerBuilderCustomizer` bean.
The following example shows a customizer that configures a specific time to live for `cache1` and `cache2`:

[source,java,indent=0]
----
include::{code-examples}/cache/RedisCacheManagerCustomizationExample.java[tag=configuration]
----




[[boot-features-caching-provider-caffeine]]
==== Caffeine
https://github.com/ben-manes/caffeine[Caffeine] is a Java 8 rewrite of Guava's cache that supersedes support for Guava.
If Caffeine is present, a `CaffeineCacheManager` (provided by the `spring-boot-starter-cache` "`Starter`") is auto-configured.
Caches can be created on startup by setting the configprop:spring.cache.cache-names[] property and can be customized by one of the following (in the indicated order):

. A cache spec defined by `spring.cache.caffeine.spec`
. A `com.github.benmanes.caffeine.cache.CaffeineSpec` bean is defined
. A `com.github.benmanes.caffeine.cache.Caffeine` bean is defined

For instance, the following configuration creates `cache1` and `cache2` caches with a maximum size of 500 and a _time to live_ of 10 minutes

[source,yaml,indent=0,configprops,configblocks]
----
	spring:
	  cache:
	    cache-names: "cache1,cache2"
	    caffeine:
	      spec: "maximumSize=500,expireAfterAccess=600s"
----

If a `com.github.benmanes.caffeine.cache.CacheLoader` bean is defined, it is automatically associated to the `CaffeineCacheManager`.
Since the `CacheLoader` is going to be associated with _all_ caches managed by the cache manager, it must be defined as `CacheLoader<Object, Object>`.
The auto-configuration ignores any other generic type.



[[boot-features-caching-provider-simple]]
==== Simple
If none of the other providers can be found, a simple implementation using a `ConcurrentHashMap` as the cache store is configured.
This is the default if no caching library is present in your application.
By default, caches are created as needed, but you can restrict the list of available caches by setting the `cache-names` property.
For instance, if you want only `cache1` and `cache2` caches, set the `cache-names` property as follows:

[source,yaml,indent=0,configprops,configblocks]
----
	spring:
	  cache:
	    cache-names: "cache1,cache2"
----

If you do so and your application uses a cache not listed, then it fails at runtime when the cache is needed, but not on startup.
This is similar to the way the "real" cache providers behave if you use an undeclared cache.



[[boot-features-caching-provider-none]]
==== None
When `@EnableCaching` is present in your configuration, a suitable cache configuration is expected as well.
If you need to disable caching altogether in certain environments, force the cache type to `none` to use a no-op implementation, as shown in the following example:

[source,yaml,indent=0,configprops,configblocks]
----
	spring:
	  cache:
	    type: "none"
----



[[boot-features-messaging]]
== Messaging
The Spring Framework provides extensive support for integrating with messaging systems, from simplified use of the JMS API using `JmsTemplate` to a complete infrastructure to receive messages asynchronously.
Spring AMQP provides a similar feature set for the Advanced Message Queuing Protocol.
Spring Boot also provides auto-configuration options for `RabbitTemplate` and RabbitMQ.
Spring WebSocket natively includes support for STOMP messaging, and Spring Boot has support for that through starters and a small amount of auto-configuration.
Spring Boot also has support for Apache Kafka.



[[boot-features-jms]]
=== JMS
The `javax.jms.ConnectionFactory` interface provides a standard method of creating a `javax.jms.Connection` for interacting with a JMS broker.
Although Spring needs a `ConnectionFactory` to work with JMS, you generally need not use it directly yourself and can instead rely on higher level messaging abstractions.
(See the {spring-framework-docs}/integration.html#jms[relevant section] of the Spring Framework reference documentation for details.)
Spring Boot also auto-configures the necessary infrastructure to send and receive messages.



[[boot-features-activemq]]
==== ActiveMQ Support
When https://activemq.apache.org/[ActiveMQ] is available on the classpath, Spring Boot can also configure a `ConnectionFactory`.
If the broker is present, an embedded broker is automatically started and configured (provided no broker URL is specified through configuration).

NOTE: If you use `spring-boot-starter-activemq`, the necessary dependencies to connect or embed an ActiveMQ instance are provided, as is the Spring infrastructure to integrate with JMS.

ActiveMQ configuration is controlled by external configuration properties in `+spring.activemq.*+`.
For example, you might declare the following section in `application.properties`:

[source,yaml,indent=0,configprops,configblocks]
----
	spring:
	  activemq:
	    broker-url: "tcp://192.168.1.210:9876"
	    user: "admin"
	    password: "secret"
----

By default, a `CachingConnectionFactory` wraps the native `ConnectionFactory` with sensible settings that you can control by external configuration properties in `+spring.jms.*+`:

[source,yaml,indent=0,configprops,configblocks]
----
	spring:
	  jms:
	    cache:
	      session-cache-size: 5
----

If you'd rather use native pooling, you can do so by adding a dependency to `org.messaginghub:pooled-jms` and configuring the `JmsPoolConnectionFactory` accordingly, as shown in the following example:

[source,yaml,indent=0,configprops,configblocks]
----
	spring:
	  activemq:
	    pool:
	      enabled: true
	      max-connections: 50
----

TIP: See {spring-boot-autoconfigure-module-code}/jms/activemq/ActiveMQProperties.java[`ActiveMQProperties`] for more of the supported options.
You can also register an arbitrary number of beans that implement `ActiveMQConnectionFactoryCustomizer` for more advanced customizations.

By default, ActiveMQ creates a destination if it does not yet exist so that destinations are resolved against their provided names.



[[boot-features-artemis]]
==== ActiveMQ Artemis Support
Spring Boot can auto-configure a `ConnectionFactory` when it detects that https://activemq.apache.org/components/artemis/[ActiveMQ Artemis] is available on the classpath.
If the broker is present, an embedded broker is automatically started and configured (unless the mode property has been explicitly set).
The supported modes are `embedded` (to make explicit that an embedded broker is required and that an error should occur if the broker is not available on the classpath) and `native` (to connect to a broker using the `netty` transport protocol).
When the latter is configured, Spring Boot configures a `ConnectionFactory` that connects to a broker running on the local machine with the default settings.

NOTE: If you use `spring-boot-starter-artemis`, the necessary dependencies to connect to an existing ActiveMQ Artemis instance are provided, as well as the Spring infrastructure to integrate with JMS.
Adding `org.apache.activemq:artemis-jms-server` to your application lets you use embedded mode.

ActiveMQ Artemis configuration is controlled by external configuration properties in `+spring.artemis.*+`.
For example, you might declare the following section in `application.properties`:

[source,yaml,indent=0,configprops,configblocks]
----
	spring:
	  artemis:
	    mode: native
	    host: "192.168.1.210"
	    port: 9876
	    user: "admin"
	    password: "secret"
----

When embedding the broker, you can choose if you want to enable persistence and list the destinations that should be made available.
These can be specified as a comma-separated list to create them with the default options, or you can define bean(s) of type `org.apache.activemq.artemis.jms.server.config.JMSQueueConfiguration` or `org.apache.activemq.artemis.jms.server.config.TopicConfiguration`, for advanced queue and topic configurations, respectively.

By default, a `CachingConnectionFactory` wraps the native `ConnectionFactory` with sensible settings that you can control by external configuration properties in `+spring.jms.*+`:

[source,yaml,indent=0,configprops,configblocks]
----
	spring:
	  jms:
	    cache:
	      session-cache-size: 5
----

If you'd rather use native pooling, you can do so by adding a dependency to `org.messaginghub:pooled-jms` and configuring the `JmsPoolConnectionFactory` accordingly, as shown in the following example:

[source,yaml,indent=0,configprops,configblocks]
----
	spring:
	  artemis:
	    pool:
	      enabled: true
	      max-connections: 50
----

See {spring-boot-autoconfigure-module-code}/jms/artemis/ArtemisProperties.java[`ArtemisProperties`] for more supported options.

No JNDI lookup is involved, and destinations are resolved against their names, using either the `name` attribute in the Artemis configuration or the names provided through configuration.



[[boot-features-jms-jndi]]
==== Using a JNDI ConnectionFactory
If you are running your application in an application server, Spring Boot tries to locate a JMS `ConnectionFactory` by using JNDI.
By default, the `java:/JmsXA` and `java:/XAConnectionFactory` location are checked.
You can use the configprop:spring.jms.jndi-name[] property if you need to specify an alternative location, as shown in the following example:

[source,yaml,indent=0,configprops,configblocks]
----
	spring:
	  jms:
	    jndi-name: "java:/MyConnectionFactory"
----



[[boot-features-using-jms-sending]]
==== Sending a Message
Spring's `JmsTemplate` is auto-configured, and you can autowire it directly into your own beans, as shown in the following example:

[source,java,indent=0]
----
	import org.springframework.beans.factory.annotation.Autowired;
	import org.springframework.jms.core.JmsTemplate;
	import org.springframework.stereotype.Component;

	@Component
	public class MyBean {

		private final JmsTemplate jmsTemplate;

		@Autowired
		public MyBean(JmsTemplate jmsTemplate) {
			this.jmsTemplate = jmsTemplate;
		}

		// ...

	}
----

NOTE: {spring-framework-api}/jms/core/JmsMessagingTemplate.html[`JmsMessagingTemplate`] can be injected in a similar manner.
If a `DestinationResolver` or a `MessageConverter` bean is defined, it is associated automatically to the auto-configured `JmsTemplate`.



[[boot-features-using-jms-receiving]]
==== Receiving a Message
When the JMS infrastructure is present, any bean can be annotated with `@JmsListener` to create a listener endpoint.
If no `JmsListenerContainerFactory` has been defined, a default one is configured automatically.
If a `DestinationResolver` or a `MessageConverter` beans is defined, it is associated automatically to the default factory.

By default, the default factory is transactional.
If you run in an infrastructure where a `JtaTransactionManager` is present, it is associated to the listener container by default.
If not, the `sessionTransacted` flag is enabled.
In that latter scenario, you can associate your local data store transaction to the processing of an incoming message by adding `@Transactional` on your listener method (or a delegate thereof).
This ensures that the incoming message is acknowledged, once the local transaction has completed.
This also includes sending response messages that have been performed on the same JMS session.

The following component creates a listener endpoint on the `someQueue` destination:

[source,java,indent=0]
----
	@Component
	public class MyBean {

		@JmsListener(destination = "someQueue")
		public void processMessage(String content) {
			// ...
		}

	}
----

TIP: See {spring-framework-api}/jms/annotation/EnableJms.html[the Javadoc of `@EnableJms`] for more details.

If you need to create more `JmsListenerContainerFactory` instances or if you want to override the default, Spring Boot provides a `DefaultJmsListenerContainerFactoryConfigurer` that you can use to initialize a `DefaultJmsListenerContainerFactory` with the same settings as the one that is auto-configured.

For instance, the following example exposes another factory that uses a specific `MessageConverter`:

[source,java,indent=0]
----
	@Configuration(proxyBeanMethods = false)
	static class JmsConfiguration {

		@Bean
		public DefaultJmsListenerContainerFactory myFactory(
				DefaultJmsListenerContainerFactoryConfigurer configurer) {
			DefaultJmsListenerContainerFactory factory =
					new DefaultJmsListenerContainerFactory();
			configurer.configure(factory, connectionFactory());
			factory.setMessageConverter(myMessageConverter());
			return factory;
		}

	}
----

Then you can use the factory in any `@JmsListener`-annotated method as follows:

[source,java,indent=0]
[subs="verbatim,quotes"]
----
	@Component
	public class MyBean {

		@JmsListener(destination = "someQueue", **containerFactory="myFactory"**)
		public void processMessage(String content) {
			// ...
		}

	}
----



[[boot-features-amqp]]
=== AMQP
The Advanced Message Queuing Protocol (AMQP) is a platform-neutral, wire-level protocol for message-oriented middleware.
The Spring AMQP project applies core Spring concepts to the development of AMQP-based messaging solutions.
Spring Boot offers several conveniences for working with AMQP through RabbitMQ, including the `spring-boot-starter-amqp` "`Starter`".



[[boot-features-rabbitmq]]
==== RabbitMQ support
https://www.rabbitmq.com/[RabbitMQ] is a lightweight, reliable, scalable, and portable message broker based on the AMQP protocol.
Spring uses `RabbitMQ` to communicate through the AMQP protocol.

RabbitMQ configuration is controlled by external configuration properties in `+spring.rabbitmq.*+`.
For example, you might declare the following section in `application.properties`:

[source,yaml,indent=0,configprops,configblocks]
----
	spring:
	  rabbitmq:
	    host: "localhost"
	    port: 5672
	    username: "admin"
	    password: "secret"
----

Alternatively, you could configure the same connection using the `addresses` attribute:

[source,yaml,indent=0,configprops,configblocks]
----
	spring:
	  rabbitmq:
	    addresses: "amqp://admin:secret@localhost"
----

NOTE: When specifying addresses that way, the `host` and `port` properties are ignored.
If the address uses the `amqps` protocol, SSL support is enabled automatically.

If a `ConnectionNameStrategy` bean exists in the context, it will be automatically used to name connections created by the auto-configured `ConnectionFactory`.
See {spring-boot-autoconfigure-module-code}/amqp/RabbitProperties.java[`RabbitProperties`] for more of the supported options.

TIP: See https://spring.io/blog/2010/06/14/understanding-amqp-the-protocol-used-by-rabbitmq/[Understanding AMQP, the protocol used by RabbitMQ] for more details.



[[boot-features-using-amqp-sending]]
==== Sending a Message
Spring's `AmqpTemplate` and `AmqpAdmin` are auto-configured, and you can autowire them directly into your own beans, as shown in the following example:

[source,java,indent=0]
----
	import org.springframework.amqp.core.AmqpAdmin;
	import org.springframework.amqp.core.AmqpTemplate;
	import org.springframework.beans.factory.annotation.Autowired;
	import org.springframework.stereotype.Component;

	@Component
	public class MyBean {

		private final AmqpAdmin amqpAdmin;
		private final AmqpTemplate amqpTemplate;

		@Autowired
		public MyBean(AmqpAdmin amqpAdmin, AmqpTemplate amqpTemplate) {
			this.amqpAdmin = amqpAdmin;
			this.amqpTemplate = amqpTemplate;
		}

		// ...

	}
----

NOTE: {spring-amqp-api}/rabbit/core/RabbitMessagingTemplate.html[`RabbitMessagingTemplate`] can be injected in a similar manner.
If a `MessageConverter` bean is defined, it is associated automatically to the auto-configured `AmqpTemplate`.

If necessary, any `org.springframework.amqp.core.Queue` that is defined as a bean is automatically used to declare a corresponding queue on the RabbitMQ instance.

To retry operations, you can enable retries on the `AmqpTemplate` (for example, in the event that the broker connection is lost):

[source,yaml,indent=0,configprops,configblocks]
----
	spring:
	  rabbitmq:
	    template:
	      retry:
	        enabled: true
	        initial-interval: "2s"
----

Retries are disabled by default.
You can also customize the `RetryTemplate` programmatically by declaring a `RabbitRetryTemplateCustomizer` bean.

If you need to create more `RabbitTemplate` instances or if you want to override the default, Spring Boot provides a `RabbitTemplateConfigurer` bean that you can use to initialize a `RabbitTemplate` with the same settings as the factories used by the auto-configuration.



[[boot-features-using-amqp-receiving]]
==== Receiving a Message
When the Rabbit infrastructure is present, any bean can be annotated with `@RabbitListener` to create a listener endpoint.
If no `RabbitListenerContainerFactory` has been defined, a default `SimpleRabbitListenerContainerFactory` is automatically configured and you can switch to a direct container using the configprop:spring.rabbitmq.listener.type[] property.
If a `MessageConverter` or a `MessageRecoverer` bean is defined, it is automatically associated with the default factory.

The following sample component creates a listener endpoint on the `someQueue` queue:

[source,java,indent=0]
----
	@Component
	public class MyBean {

		@RabbitListener(queues = "someQueue")
		public void processMessage(String content) {
			// ...
		}

	}
----

TIP: See {spring-amqp-api}/rabbit/annotation/EnableRabbit.html[the Javadoc of `@EnableRabbit`] for more details.

If you need to create more `RabbitListenerContainerFactory` instances or if you want to override the default, Spring Boot provides a `SimpleRabbitListenerContainerFactoryConfigurer` and a `DirectRabbitListenerContainerFactoryConfigurer` that you can use to initialize a `SimpleRabbitListenerContainerFactory` and a `DirectRabbitListenerContainerFactory` with the same settings as the factories used by the auto-configuration.

TIP: It does not matter which container type you chose.
Those two beans are exposed by the auto-configuration.

For instance, the following configuration class exposes another factory that uses a specific `MessageConverter`:

[source,java,indent=0]
----
	@Configuration(proxyBeanMethods = false)
	static class RabbitConfiguration {

		@Bean
		public SimpleRabbitListenerContainerFactory myFactory(
				SimpleRabbitListenerContainerFactoryConfigurer configurer) {
			SimpleRabbitListenerContainerFactory factory =
					new SimpleRabbitListenerContainerFactory();
			configurer.configure(factory, connectionFactory);
			factory.setMessageConverter(myMessageConverter());
			return factory;
		}

	}
----

Then you can use the factory in any `@RabbitListener`-annotated method, as follows:

[source,java,indent=0]
[subs="verbatim,quotes"]
----
	@Component
	public class MyBean {

		@RabbitListener(queues = "someQueue", **containerFactory="myFactory"**)
		public void processMessage(String content) {
			// ...
		}

	}
----

You can enable retries to handle situations where your listener throws an exception.
By default, `RejectAndDontRequeueRecoverer` is used, but you can define a `MessageRecoverer` of your own.
When retries are exhausted, the message is rejected and either dropped or routed to a dead-letter exchange if the broker is configured to do so.
By default, retries are disabled.
You can also customize the `RetryTemplate` programmatically by declaring a `RabbitRetryTemplateCustomizer` bean.

IMPORTANT: By default, if retries are disabled and the listener throws an exception, the delivery is retried indefinitely.
You can modify this behavior in two ways: Set the `defaultRequeueRejected` property to `false` so that zero re-deliveries are attempted or throw an `AmqpRejectAndDontRequeueException` to signal the message should be rejected.
The latter is the mechanism used when retries are enabled and the maximum number of delivery attempts is reached.



[[boot-features-kafka]]
=== Apache Kafka Support
https://kafka.apache.org/[Apache Kafka] is supported by providing auto-configuration of the `spring-kafka` project.

Kafka configuration is controlled by external configuration properties in `spring.kafka.*`.
For example, you might declare the following section in `application.properties`:

[source,yaml,indent=0,configprops,configblocks]
----
	spring:
	  kafka:
	    bootstrap-servers: "localhost:9092"
	    consumer:
	      group-id: "myGroup"
----

TIP: To create a topic on startup, add a bean of type `NewTopic`.
If the topic already exists, the bean is ignored.

See {spring-boot-autoconfigure-module-code}/kafka/KafkaProperties.java[`KafkaProperties`] for more supported options.



[[boot-features-kafka-sending-a-message]]
==== Sending a Message
Spring's `KafkaTemplate` is auto-configured, and you can autowire it directly in your own beans, as shown in the following example:

[source,java,indent=0]
----
@Component
public class MyBean {

	private final KafkaTemplate kafkaTemplate;

	@Autowired
	public MyBean(KafkaTemplate kafkaTemplate) {
		this.kafkaTemplate = kafkaTemplate;
	}

	// ...

}
----

NOTE: If the property configprop:spring.kafka.producer.transaction-id-prefix[] is defined, a `KafkaTransactionManager` is automatically configured.
Also, if a `RecordMessageConverter` bean is defined, it is automatically associated to the auto-configured `KafkaTemplate`.



[[boot-features-kafka-receiving-a-message]]
==== Receiving a Message
When the Apache Kafka infrastructure is present, any bean can be annotated with `@KafkaListener` to create a listener endpoint.
If no `KafkaListenerContainerFactory` has been defined, a default one is automatically configured with keys defined in `spring.kafka.listener.*`.

The following component creates a listener endpoint on the `someTopic` topic:

[source,java,indent=0]
----
	@Component
	public class MyBean {

		@KafkaListener(topics = "someTopic")
		public void processMessage(String content) {
			// ...
		}

	}
----

If a `KafkaTransactionManager` bean is defined, it is automatically associated to the container factory.
Similarly, if a `RecordFilterStrategy`, `ErrorHandler`, `AfterRollbackProcessor` or `ConsumerAwareRebalanceListener` bean is defined, it is automatically associated to the default factory.

Depending on the listener type, a `RecordMessageConverter` or `BatchMessageConverter` bean is associated to the default factory.
If only a `RecordMessageConverter` bean is present for a batch listener, it is wrapped in a `BatchMessageConverter`.

TIP: A custom `ChainedKafkaTransactionManager` must be marked `@Primary` as it usually references the auto-configured `KafkaTransactionManager` bean.



[[boot-features-kafka-streams]]
==== Kafka Streams
Spring for Apache Kafka provides a factory bean to create a `StreamsBuilder` object and manage the lifecycle of its streams.
Spring Boot auto-configures the required `KafkaStreamsConfiguration` bean as long as `kafka-streams` is on the classpath and Kafka Streams is enabled via the `@EnableKafkaStreams` annotation.

Enabling Kafka Streams means that the application id and bootstrap servers must be set.
The former can be configured using `spring.kafka.streams.application-id`, defaulting to `spring.application.name` if not set.
The latter can be set globally or specifically overridden only for streams.

Several additional properties are available using dedicated properties; other arbitrary Kafka properties can be set using the `spring.kafka.streams.properties` namespace.
See also <<boot-features-kafka-extra-props>> for more information.

To use the factory bean, wire `StreamsBuilder` into your `@Bean` as shown in the following example:

[source,java,indent=0]
----
include::{code-examples}/kafka/KafkaStreamsBeanExample.java[tag=configuration]
----

By default, the streams managed by the `StreamBuilder` object it creates are started automatically.
You can customize this behaviour using the configprop:spring.kafka.streams.auto-startup[] property.



[[boot-features-kafka-extra-props]]
==== Additional Kafka Properties
The properties supported by auto configuration are shown in <<appendix-application-properties.adoc#common-application-properties>>.
Note that, for the most part, these properties (hyphenated or camelCase) map directly to the Apache Kafka dotted properties.
Refer to the Apache Kafka documentation for details.

The first few of these properties apply to all components (producers, consumers, admins, and streams) but can be specified at the component level if you wish to use different values.
Apache Kafka designates properties with an importance of HIGH, MEDIUM, or LOW.
Spring Boot auto-configuration supports all HIGH importance properties, some selected MEDIUM and LOW properties, and any properties that do not have a default value.

Only a subset of the properties supported by Kafka are available directly through the `KafkaProperties` class.
If you wish to configure the producer or consumer with additional properties that are not directly supported, use the following properties:

[source,yaml,indent=0,configprops,configblocks]
----
	spring:
	  kafka:
	    properties:
	      "[prop.one]": "first"
	    admin:
	      properties:
	        "[prop.two]": "second"
	    consumer:
	      properties:
	        "[prop.three]": "third"
	    producer:
	      properties:
	        "[prop.four]": "fourth"
	    streams:
	      properties:
	        "[prop.five]": "fifth"
----

This sets the common `prop.one` Kafka property to `first` (applies to producers, consumers and admins), the `prop.two` admin property to `second`, the `prop.three` consumer property to `third`, the `prop.four` producer property to `fourth` and the `prop.five` streams property to `fifth`.

You can also configure the Spring Kafka `JsonDeserializer` as follows:

[source,yaml,indent=0,configprops,configblocks]
----
	spring:
	  kafka:
	    consumer:
	      value-deserializer: "org.springframework.kafka.support.serializer.JsonDeserializer"
	      properties:
	        "[spring.json.value.default.type]": "com.example.Invoice"
	        "[spring.json.trusted.packages]": "com.example,org.acme"
----

Similarly, you can disable the `JsonSerializer` default behavior of sending type information in headers:

[source,yaml,indent=0,configprops,configblocks]
----
	spring:
	  kafka:
	    producer:
	      value-serializer: "org.springframework.kafka.support.serializer.JsonSerializer"
	      properties:
	        "[spring.json.add.type.headers]": false
----

IMPORTANT: Properties set in this way override any configuration item that Spring Boot explicitly supports.



[[boot-features-embedded-kafka]]
==== Testing with Embedded Kafka
Spring for Apache Kafka provides a convenient way to test projects with an embedded Apache Kafka broker.
To use this feature, annotate a test class with `@EmbeddedKafka` from the `spring-kafka-test` module.
For more information, please see the Spring for Apache Kafka {spring-kafka-docs}#embedded-kafka-annotation[reference manual].

To make Spring Boot auto-configuration work with the aforementioned embedded Apache Kafka broker, you need to remap a system property for embedded broker addresses (populated by the `EmbeddedKafkaBroker`) into the Spring Boot configuration property for Apache Kafka.
There are several ways to do that:

* Provide a system property to map embedded broker addresses into configprop:spring.kafka.bootstrap-servers[] in the test class:

[source,java,indent=0]
----
	static {
	    System.setProperty(EmbeddedKafkaBroker.BROKER_LIST_PROPERTY, "spring.kafka.bootstrap-servers");
	}
----

* Configure a property name on the `@EmbeddedKafka` annotation:

[source,java,indent=0]
----
	@EmbeddedKafka(topics = "someTopic",
	        bootstrapServersProperty = "spring.kafka.bootstrap-servers")
----

* Use a placeholder in configuration properties:

[source,yaml,indent=0,configprops,configblocks]
----
	spring:
	  kafka:
	    bootstrap-servers: "${spring.embedded.kafka.brokers}"
----



[[boot-features-resttemplate]]
== Calling REST Services with RestTemplate
If you need to call remote REST services from your application, you can use the Spring Framework's {spring-framework-api}/web/client/RestTemplate.html[`RestTemplate`] class.
Since `RestTemplate` instances often need to be customized before being used, Spring Boot does not provide any single auto-configured `RestTemplate` bean.
It does, however, auto-configure a `RestTemplateBuilder`, which can be used to create `RestTemplate` instances when needed.
The auto-configured `RestTemplateBuilder` ensures that sensible `HttpMessageConverters` are applied to `RestTemplate` instances.

The following code shows a typical example:

[source,java,indent=0]
----
	@Service
	public class MyService {

		private final RestTemplate restTemplate;

		public MyService(RestTemplateBuilder restTemplateBuilder) {
			this.restTemplate = restTemplateBuilder.build();
		}

		public Details someRestCall(String name) {
			return this.restTemplate.getForObject("/{name}/details", Details.class, name);
		}

	}
----

TIP: `RestTemplateBuilder` includes a number of useful methods that can be used to quickly configure a `RestTemplate`.
For example, to add BASIC auth support, you can use `builder.basicAuthentication("user", "password").build()`.



[[boot-features-resttemplate-customization]]
=== RestTemplate Customization
There are three main approaches to `RestTemplate` customization, depending on how broadly you want the customizations to apply.

To make the scope of any customizations as narrow as possible, inject the auto-configured `RestTemplateBuilder` and then call its methods as required.
Each method call returns a new `RestTemplateBuilder` instance, so the customizations only affect this use of the builder.

To make an application-wide, additive customization, use a `RestTemplateCustomizer` bean.
All such beans are automatically registered with the auto-configured `RestTemplateBuilder` and are applied to any templates that are built with it.

The following example shows a customizer that configures the use of a proxy for all hosts except `192.168.0.5`:

[source,java,indent=0]
----
include::{code-examples}/web/client/RestTemplateProxyCustomizationExample.java[tag=customizer]
----

Finally, you can also create your own `RestTemplateBuilder` bean.
To prevent switching off the auto-configuration of a `RestTemplateBuilder` and prevent any `RestTemplateCustomizer` beans from being used, make sure to configure your custom instance with a `RestTemplateBuilderConfigurer`.
The following example exposes a `RestTemplateBuilder` with what Spring Boot would auto-configure, except that custom connect and read timeouts are also specified:

[source,java,indent=0]
----
include::{code-examples}/web/client/RestTemplateBuilderCustomizationExample.java[tag=customizer]
----

The most extreme (and rarely used) option is to create your own `RestTemplateBuilder` bean without using a configurer.
Doing so switches off the auto-configuration of a `RestTemplateBuilder` and prevents any `RestTemplateCustomizer` beans from being used.



[[boot-features-webclient]]
== Calling REST Services with WebClient
If you have Spring WebFlux on your classpath, you can also choose to use `WebClient` to call remote REST services.
Compared to `RestTemplate`, this client has a more functional feel and is fully reactive.
You can learn more about the `WebClient` in the dedicated {spring-framework-docs}/web-reactive.html#webflux-client[section in the Spring Framework docs].

Spring Boot creates and pre-configures a `WebClient.Builder` for you; it is strongly advised to inject it in your components and use it to create `WebClient` instances.
Spring Boot is configuring that builder to share HTTP resources, reflect codecs setup in the same fashion as the server ones (see <<boot-features-webflux-httpcodecs,WebFlux HTTP codecs auto-configuration>>), and more.

The following code shows a typical example:

[source,java,indent=0]
----
	@Service
	public class MyService {

		private final WebClient webClient;

		public MyService(WebClient.Builder webClientBuilder) {
			this.webClient = webClientBuilder.baseUrl("https://example.org").build();
		}

		public Mono<Details> someRestCall(String name) {
			return this.webClient.get().uri("/{name}/details", name)
							.retrieve().bodyToMono(Details.class);
		}

	}
----



[[boot-features-webclient-runtime]]
=== WebClient Runtime
Spring Boot will auto-detect which `ClientHttpConnector` to use to drive `WebClient`, depending on the libraries available on the application classpath.
For now, Reactor Netty and Jetty RS client are supported.

The `spring-boot-starter-webflux` starter depends on `io.projectreactor.netty:reactor-netty` by default, which brings both server and client implementations.
If you choose to use Jetty as a reactive server instead, you should add a dependency on the Jetty Reactive HTTP client library, `org.eclipse.jetty:jetty-reactive-httpclient`.
Using the same technology for server and client has it advantages, as it will automatically share HTTP resources between client and server.

Developers can override the resource configuration for Jetty and Reactor Netty by providing a custom `ReactorResourceFactory` or `JettyResourceFactory` bean - this will be applied to both clients and servers.

If you wish to override that choice for the client, you can define your own `ClientHttpConnector` bean and have full control over the client configuration.

You can learn more about the {spring-framework-docs}/web-reactive.html#webflux-client-builder[`WebClient` configuration options in the Spring Framework reference documentation].



[[boot-features-webclient-customization]]
=== WebClient Customization
There are three main approaches to `WebClient` customization, depending on how broadly you want the customizations to apply.

To make the scope of any customizations as narrow as possible, inject the auto-configured `WebClient.Builder` and then call its methods as required.
`WebClient.Builder` instances are stateful: Any change on the builder is reflected in all clients subsequently created with it.
If you want to create several clients with the same builder, you can also consider cloning the builder with `WebClient.Builder other = builder.clone();`.

To make an application-wide, additive customization to all `WebClient.Builder` instances, you can declare `WebClientCustomizer` beans and change the `WebClient.Builder` locally at the point of injection.

Finally, you can fall back to the original API and use `WebClient.create()`.
In that case, no auto-configuration or `WebClientCustomizer` is applied.



[[boot-features-validation]]
== Validation
The method validation feature supported by Bean Validation 1.1 is automatically enabled as long as a JSR-303 implementation (such as Hibernate validator) is on the classpath.
This lets bean methods be annotated with `javax.validation` constraints on their parameters and/or on their return value.
Target classes with such annotated methods need to be annotated with the `@Validated` annotation at the type level for their methods to be searched for inline constraint annotations.

For instance, the following service triggers the validation of the first argument, making sure its size is between 8 and 10:

[source,java,indent=0]
----
	@Service
	@Validated
	public class MyBean {

		public Archive findByCodeAndAuthor(@Size(min = 8, max = 10) String code,
				Author author) {
			...
		}

	}
----



[[boot-features-email]]
== Sending Email
The Spring Framework provides an abstraction for sending email by using the `JavaMailSender` interface, and Spring Boot provides auto-configuration for it as well as a starter module.

TIP: See the {spring-framework-docs}/integration.html#mail[reference documentation] for a detailed explanation of how you can use `JavaMailSender`.

If `spring.mail.host` and the relevant libraries (as defined by `spring-boot-starter-mail`) are available, a default `JavaMailSender` is created if none exists.
The sender can be further customized by configuration items from the `spring.mail` namespace.
See {spring-boot-autoconfigure-module-code}/mail/MailProperties.java[`MailProperties`] for more details.

In particular, certain default timeout values are infinite, and you may want to change that to avoid having a thread blocked by an unresponsive mail server, as shown in the following example:

[source,yaml,indent=0,configprops,configblocks]
----
	spring:
	  mail:
	    properties:
	      "[mail.smtp.connectiontimeout]": 5000
	      "[mail.smtp.timeout]": 3000
	      "[mail.smtp.writetimeout]": 5000
----

It is also possible to configure a `JavaMailSender` with an existing `Session` from JNDI:

[source,yaml,indent=0,configprops,configblocks]
----
	spring:
	  mail:
	    jndi-name: "mail/Session"
----

When a `jndi-name` is set, it takes precedence over all other Session-related settings.



[[boot-features-jta]]
== Distributed Transactions with JTA
Spring Boot supports distributed JTA transactions across multiple XA resources by using an https://www.atomikos.com/[Atomikos] embedded transaction manager.
Deprecated support for using a https://github.com/bitronix/btm[Bitronix] embedded transaction manager is also provided but it will be removed in a future release.
JTA transactions are also supported when deploying to a suitable Java EE Application Server.

When a JTA environment is detected, Spring's `JtaTransactionManager` is used to manage transactions.
Auto-configured JMS, DataSource, and JPA beans are upgraded to support XA transactions.
You can use standard Spring idioms, such as `@Transactional`, to participate in a distributed transaction.
If you are within a JTA environment and still want to use local transactions, you can set the configprop:spring.jta.enabled[] property to `false` to disable the JTA auto-configuration.



[[boot-features-jta-atomikos]]
=== Using an Atomikos Transaction Manager
https://www.atomikos.com/[Atomikos] is a popular open source transaction manager which can be embedded into your Spring Boot application.
You can use the `spring-boot-starter-jta-atomikos` starter to pull in the appropriate Atomikos libraries.
Spring Boot auto-configures Atomikos and ensures that appropriate `depends-on` settings are applied to your Spring beans for correct startup and shutdown ordering.

By default, Atomikos transaction logs are written to a `transaction-logs` directory in your application's home directory (the directory in which your application jar file resides).
You can customize the location of this directory by setting a configprop:spring.jta.log-dir[] property in your `application.properties` file.
Properties starting with `spring.jta.atomikos.properties` can also be used to customize the Atomikos `UserTransactionServiceImp`.
See the {spring-boot-module-api}/jta/atomikos/AtomikosProperties.html[`AtomikosProperties` Javadoc] for complete details.

NOTE: To ensure that multiple transaction managers can safely coordinate the same resource managers, each Atomikos instance must be configured with a unique ID.
By default, this ID is the IP address of the machine on which Atomikos is running.
To ensure uniqueness in production, you should configure the configprop:spring.jta.transaction-manager-id[] property with a different value for each instance of your application.



[[boot-features-jta-bitronix]]
=== Using a Bitronix Transaction Manager
NOTE: As of Spring Boot 2.3, support for Bitronix has been deprecated and will be removed in a future release.

You can use the `spring-boot-starter-jta-bitronix` starter to add the appropriate Bitronix dependencies to your project.
As with Atomikos, Spring Boot automatically configures Bitronix and post-processes your beans to ensure that startup and shutdown ordering is correct.

By default, Bitronix transaction log files (`part1.btm` and `part2.btm`) are written to a `transaction-logs` directory in your application home directory.
You can customize the location of this directory by setting the configprop:spring.jta.log-dir[] property.
Properties starting with `spring.jta.bitronix.properties` are also bound to the `bitronix.tm.Configuration` bean, allowing for complete customization.
See the https://github.com/bitronix/btm/wiki/Transaction-manager-configuration[Bitronix documentation] for details.

NOTE: To ensure that multiple transaction managers can safely coordinate the same resource managers, each Bitronix instance must be configured with a unique ID.
By default, this ID is the IP address of the machine on which Bitronix is running.
To ensure uniqueness in production, you should configure the configprop:spring.jta.transaction-manager-id[] property with a different value for each instance of your application.



[[boot-features-jta-javaee]]
=== Using a Java EE Managed Transaction Manager
If you package your Spring Boot application as a `war` or `ear` file and deploy it to a Java EE application server, you can use your application server's built-in transaction manager.
Spring Boot tries to auto-configure a transaction manager by looking at common JNDI locations (`java:comp/UserTransaction`, `java:comp/TransactionManager`, and so on).
If you use a transaction service provided by your application server, you generally also want to ensure that all resources are managed by the server and exposed over JNDI.
Spring Boot tries to auto-configure JMS by looking for a `ConnectionFactory` at the JNDI path (`java:/JmsXA` or `java:/XAConnectionFactory`), and you can use the <<boot-features-connecting-to-a-jndi-datasource, configprop:spring.datasource.jndi-name[] property>> to configure your `DataSource`.



[[boot-features-jta-mixed-jms]]
=== Mixing XA and Non-XA JMS Connections
When using JTA, the primary JMS `ConnectionFactory` bean is XA-aware and participates in distributed transactions.
In some situations, you might want to process certain JMS messages by using a non-XA `ConnectionFactory`.
For example, your JMS processing logic might take longer than the XA timeout.

If you want to use a non-XA `ConnectionFactory`, you can inject the `nonXaJmsConnectionFactory` bean rather than the `@Primary` `jmsConnectionFactory` bean.
For consistency, the `jmsConnectionFactory` bean is also provided by using the bean alias `xaJmsConnectionFactory`.

The following example shows how to inject `ConnectionFactory` instances:

[source,java,indent=0,subs="verbatim,quotes,attributes"]
----
	// Inject the primary (XA aware) ConnectionFactory
	@Autowired
	private ConnectionFactory defaultConnectionFactory;

	// Inject the XA aware ConnectionFactory (uses the alias and injects the same as above)
	@Autowired
	@Qualifier("xaJmsConnectionFactory")
	private ConnectionFactory xaConnectionFactory;

	// Inject the non-XA aware ConnectionFactory
	@Autowired
	@Qualifier("nonXaJmsConnectionFactory")
	private ConnectionFactory nonXaConnectionFactory;
----



[[boot-features-jta-supporting-alternative-embedded]]
=== Supporting an Alternative Embedded Transaction Manager
The {spring-boot-module-code}/jms/XAConnectionFactoryWrapper.java[`XAConnectionFactoryWrapper`] and {spring-boot-module-code}/jdbc/XADataSourceWrapper.java[`XADataSourceWrapper`] interfaces can be used to support alternative embedded transaction managers.
The interfaces are responsible for wrapping `XAConnectionFactory` and `XADataSource` beans and exposing them as regular `ConnectionFactory` and `DataSource` beans, which transparently enroll in the distributed transaction.
DataSource and JMS auto-configuration use JTA variants, provided you have a `JtaTransactionManager` bean and appropriate XA wrapper beans registered within your `ApplicationContext`.

The {spring-boot-module-code}/jta/atomikos/AtomikosXAConnectionFactoryWrapper.java[AtomikosXAConnectionFactoryWrapper] and {spring-boot-module-code}/jta/atomikos/AtomikosXADataSourceWrapper.java[AtomikosXADataSourceWrapper] provide good examples of how to write XA wrappers.



[[boot-features-hazelcast]]
== Hazelcast
If https://hazelcast.com/[Hazelcast] is on the classpath and a suitable configuration is found, Spring Boot auto-configures a `HazelcastInstance` that you can inject in your application.

Spring Boot first attempts to create a client by checking the following configuration options:

* The presence of a `com.hazelcast.client.config.ClientConfig` bean.
* A configuration file defined by the configprop:spring.hazelcast.config[] property.
* The presence of the `hazelcast.client.config` system property.
* A `hazelcast-client.xml` in the working directory or at the root of the classpath.
* A `hazelcast-client.yaml` in the working directory or at the root of the classpath.

NOTE: Spring Boot supports both Hazelcast 4 and Hazelcast 3.
If you downgrade to Hazelcast 3, `hazelcast-client` should be added to the classpath to configure a client.

If a client can't be created, Spring Boot attempts to configure an embedded server.
If you define a `com.hazelcast.config.Config` bean, Spring Boot uses that.
If your configuration defines an instance name, Spring Boot tries to locate an existing instance rather than creating a new one.

You could also specify the Hazelcast configuration file to use through configuration, as shown in the following example:

[source,yaml,indent=0,configprops,configblocks]
----
	spring:
	  hazelcast:
	    config: "classpath:config/my-hazelcast.xml"
----

Otherwise, Spring Boot tries to find the Hazelcast configuration from the default locations: `hazelcast.xml` in the working directory or at the root of the classpath, or a `.yaml` counterpart in the same locations.
We also check if the `hazelcast.config` system property is set.
See the https://docs.hazelcast.org/docs/latest/manual/html-single/[Hazelcast documentation] for more details.

NOTE: Spring Boot also has <<boot-features-caching-provider-hazelcast,explicit caching support for Hazelcast>>.
If caching is enabled, the `HazelcastInstance` is automatically wrapped in a `CacheManager` implementation.



[[boot-features-quartz]]
== Quartz Scheduler
Spring Boot offers several conveniences for working with the https://www.quartz-scheduler.org/[Quartz scheduler], including the `spring-boot-starter-quartz` "`Starter`".
If Quartz is available, a `Scheduler` is auto-configured (through the `SchedulerFactoryBean` abstraction).

Beans of the following types are automatically picked up and associated with the `Scheduler`:

* `JobDetail`: defines a particular Job.
  `JobDetail` instances can be built with the `JobBuilder` API.
* `Calendar`.
* `Trigger`: defines when a particular job is triggered.

By default, an in-memory `JobStore` is used.
However, it is possible to configure a JDBC-based store if a `DataSource` bean is available in your application and if the configprop:spring.quartz.job-store-type[] property is configured accordingly, as shown in the following example:

[source,yaml,indent=0,configprops,configblocks]
----
	spring:
	  quartz:
	    job-store-type: "jdbc"
----

When the JDBC store is used, the schema can be initialized on startup, as shown in the following example:

[source,yaml,indent=0,configprops,configblocks]
----
	spring:
	  quartz:
	    jdbc:
	      initialize-schema: "always"
----

WARNING: By default, the database is detected and initialized by using the standard scripts provided with the Quartz library.
These scripts drop existing tables, deleting all triggers on every restart.
It is also possible to provide a custom script by setting the configprop:spring.quartz.jdbc.schema[] property.

To have Quartz use a `DataSource` other than the application's main `DataSource`, declare a `DataSource` bean, annotating its `@Bean` method with `@QuartzDataSource`.
Doing so ensures that the Quartz-specific `DataSource` is used by both the `SchedulerFactoryBean` and for schema initialization.
Similarly, to have Quartz use a `TransactionManager` other than the application's main `TransactionManager` declare a `TransactionManager` bean, annotating its `@Bean` method with `@QuartzTransactionManager`.

By default, jobs created by configuration will not overwrite already registered jobs that have been read from a persistent job store.
To enable overwriting existing job definitions set the configprop:spring.quartz.overwrite-existing-jobs[] property.

Quartz Scheduler configuration can be customized using `spring.quartz` properties and `SchedulerFactoryBeanCustomizer` beans, which allow programmatic `SchedulerFactoryBean` customization.
Advanced Quartz configuration properties can be customized using `spring.quartz.properties.*`.

NOTE: In particular, an `Executor` bean is not associated with the scheduler as Quartz offers a way to configure the scheduler via `spring.quartz.properties`.
If you need to customize the task executor, consider implementing `SchedulerFactoryBeanCustomizer`.

Jobs can define setters to inject data map properties.
Regular beans can also be injected in a similar manner, as shown in the following example:

[source,java,indent=0]
----
	public class SampleJob extends QuartzJobBean {

		private MyService myService;

		private String name;

		// Inject "MyService" bean
		public void setMyService(MyService myService) { ... }

		// Inject the "name" job data property
		public void setName(String name) { ... }

		@Override
		protected void executeInternal(JobExecutionContext context)
				throws JobExecutionException {
			...
		}

	}
----



[[boot-features-task-execution-scheduling]]
== Task Execution and Scheduling
In the absence of an `Executor` bean in the context, Spring Boot auto-configures a `ThreadPoolTaskExecutor` with sensible defaults that can be automatically associated to asynchronous task execution (`@EnableAsync`) and Spring MVC asynchronous request processing.

[TIP]
====
If you have defined a custom `Executor` in the context, regular task execution (i.e. `@EnableAsync`) will use it transparently but the Spring MVC support will not be configured as it requires an `AsyncTaskExecutor` implementation (named `applicationTaskExecutor`).
Depending on your target arrangement, you could change your `Executor` into a `ThreadPoolTaskExecutor` or define both a `ThreadPoolTaskExecutor` and an `AsyncConfigurer` wrapping your custom `Executor`.

The auto-configured `TaskExecutorBuilder` allows you to easily create instances that reproduce what the auto-configuration does by default.
====

The thread pool uses 8 core threads that can grow and shrink according to the load.
Those default settings can be fine-tuned using the `spring.task.execution` namespace as shown in the following example:

[source,yaml,indent=0,configprops,configblocks]
----
	spring:
	  task:
	    execution:
	      pool:
	        max-size: 16
	        queue-capacity: 100
	        keep-alive: "10s"
----

This changes the thread pool to use a bounded queue so that when the queue is full (100 tasks), the thread pool increases to maximum 16 threads.
Shrinking of the pool is more aggressive as threads are reclaimed when they are idle for 10 seconds (rather than 60 seconds by default).

A `ThreadPoolTaskScheduler` can also be auto-configured if need to be associated to scheduled task execution (`@EnableScheduling`).
The thread pool uses one thread by default and those settings can be fine-tuned using the `spring.task.scheduling` namespace.

Both a `TaskExecutorBuilder` bean and a `TaskSchedulerBuilder` bean are made available in the context if a custom executor or scheduler needs to be created.



[[boot-features-integration]]
== Spring Integration
Spring Boot offers several conveniences for working with {spring-integration}[Spring Integration], including the `spring-boot-starter-integration` "`Starter`".
Spring Integration provides abstractions over messaging and also other transports such as HTTP, TCP, and others.
If Spring Integration is available on your classpath, it is initialized through the `@EnableIntegration` annotation.

Spring Boot also configures some features that are triggered by the presence of additional Spring Integration modules.
If `spring-integration-jmx` is also on the classpath, message processing statistics are published over JMX.
If `spring-integration-jdbc` is available, the default database schema can be created on startup, as shown in the following line:

[source,yaml,indent=0,configprops,configblocks]
----
	spring:
	  integration:
	    jdbc:
	      initialize-schema: "always"
----

If `spring-integration-rsocket` is available, developers can configure an RSocket server using `"spring.rsocket.server.*"` properties and let it use `IntegrationRSocketEndpoint` or `RSocketOutboundGateway` components to handle incoming RSocket messages.
This infrastructure can handle Spring Integration RSocket channel adapters and `@MessageMapping` handlers (given `"spring.integration.rsocket.server.message-mapping-enabled"` is configured).

Spring Boot can also auto-configure an `ClientRSocketConnector` using configuration properties:

[source,yaml,indent=0,configprops,configblocks]
----
	# Connecting to a RSocket server over TCP
	spring:
	  integration:
	    rsocket:
	      client:
	        host: "example.org"
	        port: 9898
----

[source,yaml,indent=0,configprops,configblocks]
----
	# Connecting to a RSocket Server over WebSocket
	spring:
	  integration:
	    rsocket:
	      client:
	        uri: "ws://example.org"
----

See the {spring-boot-autoconfigure-module-code}/integration/IntegrationAutoConfiguration.java[`IntegrationAutoConfiguration`] and {spring-boot-autoconfigure-module-code}/integration/IntegrationProperties.java[`IntegrationProperties`] classes for more details.

By default, if a Micrometer `meterRegistry` bean is present, Spring Integration metrics will be managed by Micrometer.
If you wish to use legacy Spring Integration metrics, add a `DefaultMetricsFactory` bean to the application context.



[[boot-features-session]]
== Spring Session
Spring Boot provides {spring-session}[Spring Session] auto-configuration for a wide range of data stores.
When building a Servlet web application, the following stores can be auto-configured:

* JDBC
* Redis
* Hazelcast
* MongoDB

The Servlet auto-configuration replaces the need to use `@Enable*HttpSession`.

When building a reactive web application, the following stores can be auto-configured:

* Redis
* MongoDB

The reactive auto-configuration replaces the need to use `@Enable*WebSession`.

If a single Spring Session module is present on the classpath, Spring Boot uses that store implementation automatically.
If you have more than one implementation, you must choose the {spring-boot-autoconfigure-module-code}/session/StoreType.java[`StoreType`] that you wish to use to store the sessions.
For instance, to use JDBC as the back-end store, you can configure your application as follows:

[source,yaml,indent=0,configprops,configblocks]
----
    spring:
      session:
        store-type: "jdbc"
----

TIP: You can disable Spring Session by setting the `store-type` to `none`.

Each store has specific additional settings.
For instance, it is possible to customize the name of the table for the JDBC store, as shown in the following example:

[source,yaml,indent=0,configprops,configblocks]
----
    spring:
      session:
        jdbc:
          table-name: "SESSIONS"
----

For setting the timeout of the session you can use the configprop:spring.session.timeout[] property.
If that property is not set with a Servlet web appplication, the auto-configuration falls back to the value of configprop:server.servlet.session.timeout[].


You can take control over Spring Session's configuration using `@Enable*HttpSession` (Servlet) or `@Enable*WebSession` (Reactive).
This will cause the auto-configuration to back off.
Spring Session can then be configured using the annotation's attributes rather than the previously described configuration properties.


[[boot-features-jmx]]
== Monitoring and Management over JMX
Java Management Extensions (JMX) provide a standard mechanism to monitor and manage applications.
Spring Boot exposes the most suitable `MBeanServer` as a bean with an ID of `mbeanServer`.
Any of your beans that are annotated with Spring JMX annotations (`@ManagedResource`, `@ManagedAttribute`, or `@ManagedOperation`) are exposed to it.

If your platform provides a standard `MBeanServer`, Spring Boot will use that and default to the VM `MBeanServer` if necessary.
If all that fails, a new `MBeanServer` will be created.

See the {spring-boot-autoconfigure-module-code}/jmx/JmxAutoConfiguration.java[`JmxAutoConfiguration`] class for more details.



[[boot-features-testing]]
== Testing
Spring Boot provides a number of utilities and annotations to help when testing your application.
Test support is provided by two modules: `spring-boot-test` contains core items, and `spring-boot-test-autoconfigure` supports auto-configuration for tests.

Most developers use the `spring-boot-starter-test` "`Starter`", which imports both Spring Boot test modules as well as JUnit Jupiter, AssertJ, Hamcrest, and a number of other useful libraries.

[TIP]
====
If you have tests that use JUnit 4, JUnit 5's vintage engine can be used to run them.
To use the vintage engine, add a dependency on `junit-vintage-engine`, as shown in the following example:

[source,xml,indent=0,subs="verbatim,quotes,attributes"]
----
	<dependency>
		<groupId>org.junit.vintage</groupId>
		<artifactId>junit-vintage-engine</artifactId>
		<scope>test</scope>
		<exclusions>
			<exclusion>
				<groupId>org.hamcrest</groupId>
				<artifactId>hamcrest-core</artifactId>
			</exclusion>
		</exclusions>
	</dependency>
----
====

`hamcrest-core` is excluded in favor of `org.hamcrest:hamcrest` that is part of `spring-boot-starter-test`.



[[boot-features-test-scope-dependencies]]
=== Test Scope Dependencies
The `spring-boot-starter-test` "`Starter`" (in the `test` `scope`) contains the following provided libraries:

* https://junit.org/junit5/[JUnit 5]: The de-facto standard for unit testing Java applications.
* {spring-framework-docs}/testing.html#integration-testing[Spring Test] & Spring Boot Test: Utilities and integration test support for Spring Boot applications.
* https://assertj.github.io/doc/[AssertJ]: A fluent assertion library.
* https://github.com/hamcrest/JavaHamcrest[Hamcrest]: A library of matcher objects (also known as constraints or predicates).
* https://site.mockito.org/[Mockito]: A Java mocking framework.
* https://github.com/skyscreamer/JSONassert[JSONassert]: An assertion library for JSON.
* https://github.com/jayway/JsonPath[JsonPath]: XPath for JSON.

We generally find these common libraries to be useful when writing tests.
If these libraries do not suit your needs, you can add additional test dependencies of your own.



[[boot-features-testing-spring-applications]]
=== Testing Spring Applications
One of the major advantages of dependency injection is that it should make your code easier to unit test.
You can instantiate objects by using the `new` operator without even involving Spring.
You can also use _mock objects_ instead of real dependencies.

Often, you need to move beyond unit testing and start integration testing (with a Spring `ApplicationContext`).
It is useful to be able to perform integration testing without requiring deployment of your application or needing to connect to other infrastructure.

The Spring Framework includes a dedicated test module for such integration testing.
You can declare a dependency directly to `org.springframework:spring-test` or use the `spring-boot-starter-test` "`Starter`" to pull it in transitively.

If you have not used the `spring-test` module before, you should start by reading the {spring-framework-docs}/testing.html#testing[relevant section] of the Spring Framework reference documentation.



[[boot-features-testing-spring-boot-applications]]
=== Testing Spring Boot Applications
A Spring Boot application is a Spring `ApplicationContext`, so nothing very special has to be done to test it beyond what you would normally do with a vanilla Spring context.

NOTE: External properties, logging, and other features of Spring Boot are installed in the context by default only if you use `SpringApplication` to create it.

Spring Boot provides a `@SpringBootTest` annotation, which can be used as an alternative to the standard `spring-test` `@ContextConfiguration` annotation when you need Spring Boot features.
The annotation works by <<boot-features-testing-spring-boot-applications-detecting-config,creating the `ApplicationContext` used in your tests through `SpringApplication`>>.
In addition to `@SpringBootTest` a number of other annotations are also provided for <<boot-features-testing-spring-boot-applications-testing-autoconfigured-tests,testing more specific slices>> of an application.

TIP: If you are using JUnit 4, don't forget to also add `@RunWith(SpringRunner.class)` to your test, otherwise the annotations will be ignored.
If you are using JUnit 5, there's no need to add the equivalent `@ExtendWith(SpringExtension.class)` as `@SpringBootTest` and the other `@…Test` annotations are already annotated with it.

By default, `@SpringBootTest` will not start a server.
You can use the `webEnvironment` attribute of `@SpringBootTest` to further refine how your tests run:

* `MOCK`(Default) : Loads a web `ApplicationContext` and provides a mock web environment.
  Embedded servers are not started when using this annotation.
	If a web environment is not available on your classpath, this mode transparently falls back to creating a regular non-web `ApplicationContext`.
	It can be used in conjunction with <<boot-features-testing-spring-boot-applications-testing-with-mock-environment, `@AutoConfigureMockMvc` or `@AutoConfigureWebTestClient`>> for mock-based testing of your web application.
* `RANDOM_PORT`: Loads a `WebServerApplicationContext` and provides a real web environment.
  Embedded servers are started and listen on a random port.
* `DEFINED_PORT`: Loads a `WebServerApplicationContext` and provides a real web environment.
  Embedded servers are started and listen on a defined port (from your `application.properties`) or on the default port of `8080`.
* `NONE`: Loads an `ApplicationContext` by using `SpringApplication` but does not provide _any_ web environment (mock or otherwise).

NOTE: If your test is `@Transactional`, it rolls back the transaction at the end of each test method by default.
However, as using this arrangement with either `RANDOM_PORT` or `DEFINED_PORT` implicitly provides a real servlet environment, the HTTP client and server run in separate threads and, thus, in separate transactions.
Any transaction initiated on the server does not roll back in this case.

NOTE: `@SpringBootTest` with `webEnvironment = WebEnvironment.RANDOM_PORT` will also start the management server on a separate random port if your application uses a different port for the management server.



[[boot-features-testing-spring-boot-applications-detecting-web-app-type]]
==== Detecting Web Application Type
If Spring MVC is available, a regular MVC-based application context is configured.
If you have only Spring WebFlux, we'll detect that and configure a WebFlux-based application context instead.

If both are present, Spring MVC takes precedence.
If you want to test a reactive web application in this scenario, you must set the configprop:spring.main.web-application-type[] property:

[source,java,indent=0]
----
	@SpringBootTest(properties = "spring.main.web-application-type=reactive")
	class MyWebFluxTests { ... }
----



[[boot-features-testing-spring-boot-applications-detecting-config]]
==== Detecting Test Configuration
If you are familiar with the Spring Test Framework, you may be used to using `@ContextConfiguration(classes=...)` in order to specify which Spring `@Configuration` to load.
Alternatively, you might have often used nested `@Configuration` classes within your test.

When testing Spring Boot applications, this is often not required.
Spring Boot's `@*Test` annotations search for your primary configuration automatically whenever you do not explicitly define one.

The search algorithm works up from the package that contains the test until it finds a class annotated with `@SpringBootApplication` or `@SpringBootConfiguration`.
As long as you <<using-spring-boot.adoc#using-boot-structuring-your-code, structured your code>> in a sensible way, your main configuration is usually found.

[NOTE]
====
If you use a <<boot-features-testing-spring-boot-applications-testing-autoconfigured-tests, test annotation to test a more specific slice of your application>>, you should avoid adding configuration settings that are specific to a particular area on the <<boot-features-testing-spring-boot-applications-testing-user-configuration, main method's application class>>.

The underlying component scan configuration of `@SpringBootApplication` defines exclude filters that are used to make sure slicing works as expected.
If you are using an explicit `@ComponentScan` directive on your `@SpringBootApplication`-annotated class, be aware that those filters will be disabled.
If you are using slicing, you should define them again.
====

If you want to customize the primary configuration, you can use a nested `@TestConfiguration` class.
Unlike a nested `@Configuration` class, which would be used instead of your application's primary configuration, a nested `@TestConfiguration` class is used in addition to your application's primary configuration.

NOTE: Spring's test framework caches application contexts between tests.
Therefore, as long as your tests share the same configuration (no matter how it is discovered), the potentially time-consuming process of loading the context happens only once.



[[boot-features-testing-spring-boot-applications-excluding-config]]
==== Excluding Test Configuration
If your application uses component scanning (for example, if you use `@SpringBootApplication` or `@ComponentScan`), you may find top-level configuration classes that you created only for specific tests accidentally get picked up everywhere.

As we <<boot-features-testing-spring-boot-applications-detecting-config,have seen earlier>>, `@TestConfiguration` can be used on an inner class of a test to customize the primary configuration.
When placed on a top-level class, `@TestConfiguration` indicates that classes in `src/test/java` should not be picked up by scanning.
You can then import that class explicitly where it is required, as shown in the following example:

[source,java,indent=0]
----
	@SpringBootTest
	@Import(MyTestsConfiguration.class)
	class MyTests {

		@Test
		void exampleTest() {
			...
		}

	}
----

NOTE: If you directly use `@ComponentScan` (that is, not through `@SpringBootApplication`) you need to register the `TypeExcludeFilter` with it.
See {spring-boot-module-api}/context/TypeExcludeFilter.html[the Javadoc] for details.




[[boot-features-testing-spring-boot-application-arguments]]
==== Using Application Arguments
If your application expects <<boot-features-application-arguments,arguments>>, you can
have `@SpringBootTest` inject them using the `args` attribute.

[source,java,indent=0]
----
include::{code-examples}/test/context/ApplicationArgumentsExampleTests.java[tag=example]
----



[[boot-features-testing-spring-boot-applications-testing-with-mock-environment]]
==== Testing with a mock environment
By default, `@SpringBootTest` does not start the server.
If you have web endpoints that you want to test against this mock environment, you can additionally configure {spring-framework-docs}/testing.html#spring-mvc-test-framework[`MockMvc`] as shown in the following example:

[source,java,indent=0]
----
include::{code-examples}/test/web/MockMvcExampleTests.java[tag=test-mock-mvc]
----

TIP: If you want to focus only on the web layer and not start a complete `ApplicationContext`, consider <<boot-features-testing-spring-boot-applications-testing-autoconfigured-mvc-tests,using `@WebMvcTest` instead>>.

Alternatively, you can configure a {spring-framework-docs}/testing.html#webtestclient-tests[`WebTestClient`] as shown in the following example:

[source,java,indent=0]
----
include::{code-examples}/test/web/MockWebTestClientExampleTests.java[tag=test-mock-web-test-client]
----

[TIP]
====
Testing within a mocked environment is usually faster than running with a full Servlet container.
However, since mocking occurs at the Spring MVC layer, code that relies on lower-level Servlet container behavior cannot be directly tested with MockMvc.

For example, Spring Boot's error handling is based on the "`error page`" support provided by the Servlet container.
This means that, whilst you can test your MVC layer throws and handles exceptions as expected, you cannot directly test that a specific <<boot-features-error-handling-custom-error-pages, custom error page>> is rendered.
If you need to test these lower-level concerns, you can start a fully running server as described in the next section.
====



[[boot-features-testing-spring-boot-applications-testing-with-running-server]]
==== Testing with a running server
If you need to start a full running server, we recommend that you use random ports.
If you use `@SpringBootTest(webEnvironment=WebEnvironment.RANDOM_PORT)`, an available port is picked at random each time your test runs.

The `@LocalServerPort` annotation can be used to <<howto.adoc#howto-discover-the-http-port-at-runtime,inject the actual port used>> into your test.
For convenience, tests that need to make REST calls to the started server can additionally `@Autowire` a {spring-framework-docs}/testing.html#webtestclient-tests[`WebTestClient`], which resolves relative links to the running server and comes with a dedicated API for verifying responses, as shown in the following example:

[source,java,indent=0]
----
include::{code-examples}/test/web/RandomPortWebTestClientExampleTests.java[tag=test-random-port]
----

This setup requires `spring-webflux` on the classpath.
If you can't or won't add webflux, Spring Boot also provides a `TestRestTemplate` facility:

[source,java,indent=0]
----
include::{code-examples}/test/web/RandomPortTestRestTemplateExampleTests.java[tag=test-random-port]
----



[[boot-features-testing-spring-boot-applications-customizing-web-test-client]]
==== Customizing WebTestClient
To customize the `WebTestClient` bean, configure a `WebTestClientBuilderCustomizer` bean.
Any such beans are called with the `WebTestClient.Builder` that is used to create the `WebTestClient`.



[[boot-features-testing-spring-boot-applications-jmx]]
==== Using JMX
As the test context framework caches context, JMX is disabled by default to prevent identical components to register on the same domain.
If such test needs access to an `MBeanServer`, consider marking it dirty as well:

[source,java,indent=0]
----
include::{test-examples}/jmx/SampleJmxTests.java[tag=test]
----



[[boot-features-testing-spring-boot-applications-metrics]]
==== Using Metrics
Regardless of your classpath, meter registries, except the in-memory backed, are not auto-configured when using `@SpringBootTest`.

If you need to export metrics to a different backend as part of an integration test, annotate it with `@AutoConfigureMetrics`.



[[boot-features-testing-spring-boot-applications-mocking-beans]]
==== Mocking and Spying Beans
When running tests, it is sometimes necessary to mock certain components within your application context.
For example, you may have a facade over some remote service that is unavailable during development.
Mocking can also be useful when you want to simulate failures that might be hard to trigger in a real environment.

Spring Boot includes a `@MockBean` annotation that can be used to define a Mockito mock for a bean inside your `ApplicationContext`.
You can use the annotation to add new beans or replace a single existing bean definition.
The annotation can be used directly on test classes, on fields within your test, or on `@Configuration` classes and fields.
When used on a field, the instance of the created mock is also injected.
Mock beans are automatically reset after each test method.

[NOTE]
====
If your test uses one of Spring Boot's test annotations (such as `@SpringBootTest`), this feature is automatically enabled.
To use this feature with a different arrangement, a listener must be explicitly added, as shown in the following example:

[source,java,indent=0]
----
	@TestExecutionListeners(MockitoTestExecutionListener.class)
----

====

The following example replaces an existing `RemoteService` bean with a mock implementation:

[source,java,indent=0]
----
	import org.junit.jupiter.api.Test;
	import org.springframework.beans.factory.annotation.*;
	import org.springframework.boot.test.context.*;
	import org.springframework.boot.test.mock.mockito.*;

	import static org.assertj.core.api.Assertions.*;
	import static org.mockito.BDDMockito.*;

	@SpringBootTest
	class MyTests {

		@MockBean
		private RemoteService remoteService;

		@Autowired
		private Reverser reverser;

		@Test
		void exampleTest() {
			// RemoteService has been injected into the reverser bean
			given(this.remoteService.someCall()).willReturn("mock");
			String reverse = reverser.reverseSomeCall();
			assertThat(reverse).isEqualTo("kcom");
		}

	}
----

NOTE: `@MockBean` cannot be used to mock the behavior of a bean that's exercised during application context refresh.
By the time the test is executed, the application context refresh has completed and it is too late to configure the mocked behavior.
We recommend using a `@Bean` method to create and configure the mock in this situation.

Additionally, you can use `@SpyBean` to wrap any existing bean with a Mockito `spy`.
See the {spring-boot-test-module-api}/mock/mockito/SpyBean.html[Javadoc] for full details.

NOTE: CGLib proxies, such as those created for scoped beans, declare the proxied methods as `final`.
This stops Mockito from functioning correctly as it cannot mock or spy on `final` methods in its default configuration.
If you want to mock or spy on such a bean, configure Mockito to use its inline mock maker by adding `org.mockito:mockito-inline` to your application's test dependencies.
This allows Mockito to mock and spy on `final` methods.

NOTE: While Spring's test framework caches application contexts between tests and reuses a context for tests sharing the same configuration, the use of `@MockBean` or `@SpyBean` influences the cache key, which will most likely increase the number of contexts.

TIP: If you are using `@SpyBean` to spy on a bean with `@Cacheable` methods that refer to parameters by name, your application must be compiled with `-parameters`.
This ensures that the parameter names are available to the caching infrastructure once the bean has been spied upon.

TIP: When you are using `@SpyBean` to spy on a bean that is proxied by Spring, you may need to remove Spring's proxy in some situations, for example when setting expectations using `given` or `when`.
Use `AopTestUtils.getTargetObject(yourProxiedSpy)` to do so.



[[boot-features-testing-spring-boot-applications-testing-autoconfigured-tests]]
==== Auto-configured Tests
Spring Boot's auto-configuration system works well for applications but can sometimes be a little too much for tests.
It often helps to load only the parts of the configuration that are required to test a "`slice`" of your application.
For example, you might want to test that Spring MVC controllers are mapping URLs correctly, and you do not want to involve database calls in those tests, or you might want to test JPA entities, and you are not interested in the web layer when those tests run.

The `spring-boot-test-autoconfigure` module includes a number of annotations that can be used to automatically configure such "`slices`".
Each of them works in a similar way, providing a `@...Test` annotation that loads the `ApplicationContext` and one or more `@AutoConfigure...` annotations that can be used to customize auto-configuration settings.

NOTE: Each slice restricts component scan to appropriate components and loads a very restricted set of auto-configuration classes.
If you need to exclude one of them, most `@...Test` annotations provide an `excludeAutoConfiguration` attribute.
Alternatively, you can use `@ImportAutoConfiguration#exclude`.

NOTE: Including multiple "`slices`" by using several `@...Test` annotations in one test is not supported.
If you need multiple "`slices`", pick one of the `@...Test` annotations and include the `@AutoConfigure...` annotations of the other "`slices`" by hand.

TIP: It is also possible to use the `@AutoConfigure...` annotations with the standard `@SpringBootTest` annotation.
You can use this combination if you are not interested in "`slicing`" your application but you want some of the auto-configured test beans.



[[boot-features-testing-spring-boot-applications-testing-autoconfigured-json-tests]]
==== Auto-configured JSON Tests
To test that object JSON serialization and deserialization is working as expected, you can use the `@JsonTest` annotation.
`@JsonTest` auto-configures the available supported JSON mapper, which can be one of the following libraries:

* Jackson `ObjectMapper`, any `@JsonComponent` beans and any Jackson ``Module``s
* `Gson`
* `Jsonb`

TIP: A list of the auto-configurations that are enabled by `@JsonTest` can be <<appendix-test-auto-configuration.adoc#test-auto-configuration,found in the appendix>>.

If you need to configure elements of the auto-configuration, you can use the `@AutoConfigureJsonTesters` annotation.

Spring Boot includes AssertJ-based helpers that work with the JSONAssert and JsonPath libraries to check that JSON appears as expected.
The `JacksonTester`, `GsonTester`, `JsonbTester`, and `BasicJsonTester` classes can be used for Jackson, Gson, Jsonb, and Strings respectively.
Any helper fields on the test class can be `@Autowired` when using `@JsonTest`.
The following example shows a test class for Jackson:

[source,java,indent=0]
----
	import org.junit.jupiter.api.Test;
	import org.springframework.beans.factory.annotation.*;
	import org.springframework.boot.test.autoconfigure.json.*;
	import org.springframework.boot.test.context.*;
	import org.springframework.boot.test.json.*;

	import static org.assertj.core.api.Assertions.*;

	@JsonTest
	class MyJsonTests {

		@Autowired
		private JacksonTester<VehicleDetails> json;

		@Test
		void testSerialize() throws Exception {
			VehicleDetails details = new VehicleDetails("Honda", "Civic");
			// Assert against a `.json` file in the same package as the test
			assertThat(this.json.write(details)).isEqualToJson("expected.json");
			// Or use JSON path based assertions
			assertThat(this.json.write(details)).hasJsonPathStringValue("@.make");
			assertThat(this.json.write(details)).extractingJsonPathStringValue("@.make")
					.isEqualTo("Honda");
		}

		@Test
		void testDeserialize() throws Exception {
			String content = "{\"make\":\"Ford\",\"model\":\"Focus\"}";
			assertThat(this.json.parse(content))
					.isEqualTo(new VehicleDetails("Ford", "Focus"));
			assertThat(this.json.parseObject(content).getMake()).isEqualTo("Ford");
		}

	}
----

NOTE: JSON helper classes can also be used directly in standard unit tests.
To do so, call the `initFields` method of the helper in your `@Before` method if you do not use `@JsonTest`.

If you're using Spring Boot's AssertJ-based helpers to assert on a number value at a given JSON path, you might not be able to use `isEqualTo` depending on the type.
Instead, you can use AssertJ's `satisfies` to assert that the value matches the given condition.
For instance, the following example asserts that the actual number is a float value close to `0.15` within an offset of `0.01`.

[source,java,indent=0]
----
assertThat(json.write(message))
    .extractingJsonPathNumberValue("@.test.numberValue")
    .satisfies((number) -> assertThat(number.floatValue()).isCloseTo(0.15f, within(0.01f)));
----



[[boot-features-testing-spring-boot-applications-testing-autoconfigured-mvc-tests]]
==== Auto-configured Spring MVC Tests
To test whether Spring MVC controllers are working as expected, use the `@WebMvcTest` annotation.
`@WebMvcTest` auto-configures the Spring MVC infrastructure and limits scanned beans to `@Controller`, `@ControllerAdvice`, `@JsonComponent`, `Converter`, `GenericConverter`, `Filter`, `HandlerInterceptor`, `WebMvcConfigurer`, and `HandlerMethodArgumentResolver`.
Regular `@Component` and `@ConfigurationProperties` beans are not scanned when the `@WebMvcTest` annotation is used.
`@EnableConfigurationProperties` can be used to include `@ConfigurationProperties` beans.

TIP: A list of the auto-configuration settings that are enabled by `@WebMvcTest` can be <<appendix-test-auto-configuration.adoc#test-auto-configuration,found in the appendix>>.

TIP: If you need to register extra components, such as the Jackson `Module`, you can import additional configuration classes by using `@Import` on your test.

Often, `@WebMvcTest` is limited to a single controller and is used in combination with `@MockBean` to provide mock implementations for required collaborators.

`@WebMvcTest` also auto-configures `MockMvc`.
Mock MVC offers a powerful way to quickly test MVC controllers without needing to start a full HTTP server.

TIP: You can also auto-configure `MockMvc` in a non-`@WebMvcTest` (such as `@SpringBootTest`) by annotating it with `@AutoConfigureMockMvc`.
The following example uses `MockMvc`:

[source,java,indent=0]
----
	import org.junit.jupiter.api.*;
	import org.springframework.beans.factory.annotation.*;
	import org.springframework.boot.test.autoconfigure.web.servlet.*;
	import org.springframework.boot.test.mock.mockito.*;

	import static org.assertj.core.api.Assertions.*;
	import static org.mockito.BDDMockito.*;
	import static org.springframework.test.web.servlet.request.MockMvcRequestBuilders.*;
	import static org.springframework.test.web.servlet.result.MockMvcResultMatchers.*;

	@WebMvcTest(UserVehicleController.class)
	class MyControllerTests {

		@Autowired
		private MockMvc mvc;

		@MockBean
		private UserVehicleService userVehicleService;

		@Test
		void testExample() throws Exception {
			given(this.userVehicleService.getVehicleDetails("sboot"))
					.willReturn(new VehicleDetails("Honda", "Civic"));
			this.mvc.perform(get("/sboot/vehicle").accept(MediaType.TEXT_PLAIN))
					.andExpect(status().isOk()).andExpect(content().string("Honda Civic"));
		}

	}
----

TIP: If you need to configure elements of the auto-configuration (for example, when servlet filters should be applied) you can use attributes in the `@AutoConfigureMockMvc` annotation.

If you use HtmlUnit or Selenium, auto-configuration also provides an HtmlUnit `WebClient` bean and/or a Selenium `WebDriver` bean.
The following example uses HtmlUnit:

[source,java,indent=0]
----
	import com.gargoylesoftware.htmlunit.*;
	import org.junit.jupiter.api.*;
	import org.springframework.beans.factory.annotation.*;
	import org.springframework.boot.test.autoconfigure.web.servlet.*;
	import org.springframework.boot.test.mock.mockito.*;

	import static org.assertj.core.api.Assertions.*;
	import static org.mockito.BDDMockito.*;

	@WebMvcTest(UserVehicleController.class)
	class MyHtmlUnitTests {

		@Autowired
		private WebClient webClient;

		@MockBean
		private UserVehicleService userVehicleService;

		@Test
		void testExample() throws Exception {
			given(this.userVehicleService.getVehicleDetails("sboot"))
					.willReturn(new VehicleDetails("Honda", "Civic"));
			HtmlPage page = this.webClient.getPage("/sboot/vehicle.html");
			assertThat(page.getBody().getTextContent()).isEqualTo("Honda Civic");
		}

	}
----

NOTE: By default, Spring Boot puts `WebDriver` beans in a special "`scope`" to ensure that the driver exits after each test and that a new instance is injected.
If you do not want this behavior, you can add `@Scope("singleton")` to your `WebDriver` `@Bean` definition.

WARNING: The `webDriver` scope created by Spring Boot will replace any user defined scope of the same name.
If you define your own `webDriver` scope you may find it stops working when you use `@WebMvcTest`.

If you have Spring Security on the classpath, `@WebMvcTest` will also scan `WebSecurityConfigurer` beans.
Instead of disabling security completely for such tests, you can use Spring Security's test support.
More details on how to use Spring Security's `MockMvc` support can be found in this _<<howto.adoc#howto-use-test-with-spring-security>>_ how-to section.

TIP: Sometimes writing Spring MVC tests is not enough; Spring Boot can help you run <<boot-features-testing-spring-boot-applications-testing-with-running-server, full end-to-end tests with an actual server>>.



[[boot-features-testing-spring-boot-applications-testing-autoconfigured-webflux-tests]]
==== Auto-configured Spring WebFlux Tests
To test that {spring-framework-docs}/web-reactive.html[Spring WebFlux] controllers are working as expected, you can use the `@WebFluxTest` annotation.
`@WebFluxTest` auto-configures the Spring WebFlux infrastructure and limits scanned beans to `@Controller`, `@ControllerAdvice`, `@JsonComponent`, `Converter`, `GenericConverter`, `WebFilter`, and `WebFluxConfigurer`.
Regular `@Component` and `@ConfigurationProperties` beans are not scanned when the `@WebFluxTest` annotation is used.
`@EnableConfigurationProperties` can be used to include `@ConfigurationProperties` beans.

TIP: A list of the auto-configurations that are enabled by `@WebFluxTest` can be <<appendix-test-auto-configuration.adoc#test-auto-configuration,found in the appendix>>.

TIP: If you need to register extra components, such as Jackson `Module`, you can import additional configuration classes using `@Import` on your test.

Often, `@WebFluxTest` is limited to a single controller and used in combination with the `@MockBean` annotation to provide mock implementations for required collaborators.

`@WebFluxTest` also auto-configures {spring-framework-docs}/testing.html#webtestclient[`WebTestClient`], which offers a powerful way to quickly test WebFlux controllers without needing to start a full HTTP server.

TIP: You can also auto-configure `WebTestClient` in a non-`@WebFluxTest` (such as `@SpringBootTest`) by annotating it with `@AutoConfigureWebTestClient`.
The following example shows a class that uses both `@WebFluxTest` and a `WebTestClient`:

[source,java,indent=0]
----
	import org.junit.jupiter.api.Test;

	import org.springframework.beans.factory.annotation.Autowired;
	import org.springframework.boot.test.autoconfigure.web.reactive.WebFluxTest;
	import org.springframework.http.MediaType;
	import org.springframework.test.web.reactive.server.WebTestClient;

	@WebFluxTest(UserVehicleController.class)
	class MyControllerTests {

		@Autowired
		private WebTestClient webClient;

		@MockBean
		private UserVehicleService userVehicleService;

		@Test
		void testExample() throws Exception {
			given(this.userVehicleService.getVehicleDetails("sboot"))
					.willReturn(new VehicleDetails("Honda", "Civic"));
			this.webClient.get().uri("/sboot/vehicle").accept(MediaType.TEXT_PLAIN)
					.exchange()
					.expectStatus().isOk()
					.expectBody(String.class).isEqualTo("Honda Civic");
		}

	}
----

TIP: This setup is only supported by WebFlux applications as using `WebTestClient` in a mocked web application only works with WebFlux at the moment.

NOTE: `@WebFluxTest` cannot detect routes registered via the functional web framework.
For testing `RouterFunction` beans in the context, consider importing your `RouterFunction` yourself via `@Import` or using `@SpringBootTest`.

NOTE: `@WebFluxTest` cannot detect custom security configuration registered via a `@Bean` of type `SecurityWebFilterChain`.
To include that in your test, you will need to import the configuration that registers the bean via `@Import` or use `@SpringBootTest`.

TIP: Sometimes writing Spring WebFlux tests is not enough; Spring Boot can help you run <<boot-features-testing-spring-boot-applications-testing-with-running-server, full end-to-end tests with an actual server>>.



[[boot-features-testing-spring-boot-applications-testing-autoconfigured-cassandra-test]]
==== Auto-configured Data Cassandra Tests
You can use `@DataCassandraTest` to test Cassandra applications.
By default, it configures a `CassandraTemplate`, scans for `@Table` classes, and configures Spring Data Cassandra repositories.
Regular `@Component` and `@ConfigurationProperties` beans are not scanned when the `@DataCassandraTest` annotation is used.
`@EnableConfigurationProperties` can be used to include `@ConfigurationProperties` beans.
(For more about using Cassandra with Spring Boot, see "<<boot-features-cassandra>>", earlier in this chapter.)

TIP: A list of the auto-configuration settings that are enabled by `@DataCassandraTest` can be <<appendix-test-auto-configuration.adoc#test-auto-configuration,found in the appendix>>.

The following example shows a typical setup for using Cassandra tests in Spring Boot:

[source,java,indent=0]
----
	import org.springframework.beans.factory.annotation.Autowired;
	import org.springframework.boot.test.autoconfigure.data.cassandra.DataCassandraTest;

	@DataCassandraTest
	class ExampleDataCassandraTests {

		@Autowired
		private YourRepository repository;

		//
	}
----



[[boot-features-testing-spring-boot-applications-testing-autoconfigured-jpa-test]]
==== Auto-configured Data JPA Tests
You can use the `@DataJpaTest` annotation to test JPA applications.
By default, it scans for `@Entity` classes and configures Spring Data JPA repositories.
If an embedded database is available on the classpath, it configures one as well.
Regular `@Component` and `@ConfigurationProperties` beans are not scanned when the `@DataJpaTest` annotation is used.
`@EnableConfigurationProperties` can be used to include `@ConfigurationProperties` beans.

TIP: A list of the auto-configuration settings that are enabled by `@DataJpaTest` can be <<appendix-test-auto-configuration.adoc#test-auto-configuration,found in the appendix>>.

By default, data JPA tests are transactional and roll back at the end of each test.
See the {spring-framework-docs}/testing.html#testcontext-tx-enabling-transactions[relevant section] in the Spring Framework Reference Documentation for more details.
If that is not what you want, you can disable transaction management for a test or for the whole class as follows:

[source,java,indent=0]
----
	import org.junit.jupiter.api.Test;
	import org.springframework.boot.test.autoconfigure.orm.jpa.DataJpaTest;
	import org.springframework.transaction.annotation.Propagation;
	import org.springframework.transaction.annotation.Transactional;

	@DataJpaTest
	@Transactional(propagation = Propagation.NOT_SUPPORTED)
	class ExampleNonTransactionalTests {

	}
----

Data JPA tests may also inject a {spring-boot-test-autoconfigure-module-code}/orm/jpa/TestEntityManager.java[`TestEntityManager`] bean, which provides an alternative to the standard JPA `EntityManager` that is specifically designed for tests.
If you want to use `TestEntityManager` outside of `@DataJpaTest` instances, you can also use the `@AutoConfigureTestEntityManager` annotation.
A `JdbcTemplate` is also available if you need that.
The following example shows the `@DataJpaTest` annotation in use:

[source,java,indent=0]
----
	import org.junit.jupiter.api.Test;
	import org.springframework.boot.test.autoconfigure.orm.jpa.*;

	import static org.assertj.core.api.Assertions.*;

	@DataJpaTest
	class ExampleRepositoryTests {

		@Autowired
		private TestEntityManager entityManager;

		@Autowired
		private UserRepository repository;

		@Test
		void testExample() throws Exception {
			this.entityManager.persist(new User("sboot", "1234"));
			User user = this.repository.findByUsername("sboot");
			assertThat(user.getUsername()).isEqualTo("sboot");
			assertThat(user.getVin()).isEqualTo("1234");
		}

	}
----

In-memory embedded databases generally work well for tests, since they are fast and do not require any installation.
If, however, you prefer to run tests against a real database you can use the `@AutoConfigureTestDatabase` annotation, as shown in the following example:

[source,java,indent=0]
----
	@DataJpaTest
	@AutoConfigureTestDatabase(replace=Replace.NONE)
	class ExampleRepositoryTests {

		// ...

	}
----



[[boot-features-testing-spring-boot-applications-testing-autoconfigured-jdbc-test]]
==== Auto-configured JDBC Tests
`@JdbcTest` is similar to `@DataJpaTest` but is for tests that only require a `DataSource` and do not use Spring Data JDBC.
By default, it configures an in-memory embedded database and a `JdbcTemplate`.
Regular `@Component` and `@ConfigurationProperties` beans are not scanned when the `@JdbcTest` annotation is used.
`@EnableConfigurationProperties` can be used to include `@ConfigurationProperties` beans.

TIP: A list of the auto-configurations that are enabled by `@JdbcTest` can be <<appendix-test-auto-configuration.adoc#test-auto-configuration,found in the appendix>>.

By default, JDBC tests are transactional and roll back at the end of each test.
See the {spring-framework-docs}/testing.html#testcontext-tx-enabling-transactions[relevant section] in the Spring Framework Reference Documentation for more details.
If that is not what you want, you can disable transaction management for a test or for the whole class, as follows:

[source,java,indent=0]
----
	import org.junit.jupiter.api.Test;
	import org.springframework.boot.test.autoconfigure.jdbc.JdbcTest;
	import org.springframework.transaction.annotation.Propagation;
	import org.springframework.transaction.annotation.Transactional;

	@JdbcTest
	@Transactional(propagation = Propagation.NOT_SUPPORTED)
	class ExampleNonTransactionalTests {

	}
----

If you prefer your test to run against a real database, you can use the `@AutoConfigureTestDatabase` annotation in the same way as for `DataJpaTest`.
(See "<<boot-features-testing-spring-boot-applications-testing-autoconfigured-jpa-test>>".)



[[boot-features-testing-spring-boot-applications-testing-autoconfigured-data-jdbc-test]]
==== Auto-configured Data JDBC Tests
`@DataJdbcTest` is similar to `@JdbcTest` but is for tests that use Spring Data JDBC repositories.
By default, it configures an in-memory embedded database, a `JdbcTemplate`, and Spring Data JDBC repositories.
Regular `@Component` and `@ConfigurationProperties` beans are not scanned when the `@DataJdbcTest` annotation is used.
`@EnableConfigurationProperties` can be used to include `@ConfigurationProperties` beans.

TIP: A list of the auto-configurations that are enabled by `@DataJdbcTest` can be <<appendix-test-auto-configuration.adoc#test-auto-configuration,found in the appendix>>.

By default, Data JDBC tests are transactional and roll back at the end of each test.
See the {spring-framework-docs}/testing.html#testcontext-tx-enabling-transactions[relevant section] in the Spring Framework Reference Documentation for more details.
If that is not what you want, you can disable transaction management for a test or for the whole test class as <<boot-features-testing-spring-boot-applications-testing-autoconfigured-jdbc-test,shown in the JDBC example>>.

If you prefer your test to run against a real database, you can use the `@AutoConfigureTestDatabase` annotation in the same way as for `DataJpaTest`.
(See "<<boot-features-testing-spring-boot-applications-testing-autoconfigured-jpa-test>>".)



[[boot-features-testing-spring-boot-applications-testing-autoconfigured-jooq-test]]
==== Auto-configured jOOQ Tests
You can use `@JooqTest` in a similar fashion as `@JdbcTest` but for jOOQ-related tests.
As jOOQ relies heavily on a Java-based schema that corresponds with the database schema, the existing `DataSource` is used.
If you want to replace it with an in-memory database, you can use `@AutoConfigureTestDatabase` to override those settings.
(For more about using jOOQ with Spring Boot, see "<<boot-features-jooq>>", earlier in this chapter.)
Regular `@Component` and `@ConfigurationProperties` beans are not scanned when the `@JooqTest` annotation is used.
`@EnableConfigurationProperties` can be used to include `@ConfigurationProperties` beans.

TIP: A list of the auto-configurations that are enabled by `@JooqTest` can be <<appendix-test-auto-configuration.adoc#test-auto-configuration,found in the appendix>>.

`@JooqTest` configures a `DSLContext`.
The following example shows the `@JooqTest` annotation in use:

[source,java,indent=0]
----
	import org.jooq.DSLContext;
	import org.junit.jupiter.api.Test;
	import org.springframework.boot.test.autoconfigure.jooq.JooqTest;

	@JooqTest
	class ExampleJooqTests {

		@Autowired
		private DSLContext dslContext;
	}
----

JOOQ tests are transactional and roll back at the end of each test by default.
If that is not what you want, you can disable transaction management for a test or for the whole test class as <<boot-features-testing-spring-boot-applications-testing-autoconfigured-jdbc-test,shown in the JDBC example>>.



[[boot-features-testing-spring-boot-applications-testing-autoconfigured-mongo-test]]
==== Auto-configured Data MongoDB Tests
You can use `@DataMongoTest` to test MongoDB applications.
By default, it configures an in-memory embedded MongoDB (if available), configures a `MongoTemplate`, scans for `@Document` classes, and configures Spring Data MongoDB repositories.
Regular `@Component` and `@ConfigurationProperties` beans are not scanned when the `@DataMongoTest` annotation is used.
`@EnableConfigurationProperties` can be used to include `@ConfigurationProperties` beans.
(For more about using MongoDB with Spring Boot, see "<<boot-features-mongodb>>", earlier in this chapter.)

TIP: A list of the auto-configuration settings that are enabled by `@DataMongoTest` can be <<appendix-test-auto-configuration.adoc#test-auto-configuration,found in the appendix>>.

The following class shows the `@DataMongoTest` annotation in use:

[source,java,indent=0]
----
	import org.springframework.beans.factory.annotation.Autowired;
	import org.springframework.boot.test.autoconfigure.data.mongo.DataMongoTest;
	import org.springframework.data.mongodb.core.MongoTemplate;

	@DataMongoTest
	class ExampleDataMongoTests {

		@Autowired
		private MongoTemplate mongoTemplate;

		//
	}
----

In-memory embedded MongoDB generally works well for tests, since it is fast and does not require any developer installation.
If, however, you prefer to run tests against a real MongoDB server, you should exclude the embedded MongoDB auto-configuration, as shown in the following example:

[source,java,indent=0]
----
	import org.springframework.boot.autoconfigure.mongo.embedded.EmbeddedMongoAutoConfiguration;
	import org.springframework.boot.test.autoconfigure.data.mongo.DataMongoTest;

	@DataMongoTest(excludeAutoConfiguration = EmbeddedMongoAutoConfiguration.class)
	class ExampleDataMongoNonEmbeddedTests {

	}
----



[[boot-features-testing-spring-boot-applications-testing-autoconfigured-neo4j-test]]
==== Auto-configured Data Neo4j Tests
You can use `@DataNeo4jTest` to test Neo4j applications.
By default, it scans for `@Node` classes, and configures Spring Data Neo4j repositories.
Regular `@Component` and `@ConfigurationProperties` beans are not scanned when the `@DataNeo4jTest` annotation is used.
`@EnableConfigurationProperties` can be used to include `@ConfigurationProperties` beans.
(For more about using Neo4J with Spring Boot, see "<<boot-features-neo4j>>", earlier in this chapter.)

TIP: A list of the auto-configuration settings that are enabled by `@DataNeo4jTest` can be <<appendix-test-auto-configuration.adoc#test-auto-configuration,found in the appendix>>.

The following example shows a typical setup for using Neo4J tests in Spring Boot:

[source,java,indent=0]
----
	import org.springframework.beans.factory.annotation.Autowired;
	import org.springframework.boot.test.autoconfigure.data.neo4j.DataNeo4jTest;

	@DataNeo4jTest
	class ExampleDataNeo4jTests {

		@Autowired
		private YourRepository repository;

		//
	}
----

By default, Data Neo4j tests are transactional and roll back at the end of each test.
See the {spring-framework-docs}/testing.html#testcontext-tx-enabling-transactions[relevant section] in the Spring Framework Reference Documentation for more details.
If that is not what you want, you can disable transaction management for a test or for the whole class, as follows:

[source,java,indent=0]
----
	import org.springframework.boot.test.autoconfigure.data.neo4j.DataNeo4jTest;
	import org.springframework.transaction.annotation.Propagation;
	import org.springframework.transaction.annotation.Transactional;

	@DataNeo4jTest
	@Transactional(propagation = Propagation.NOT_SUPPORTED)
	class ExampleNonTransactionalTests {

	}
----

NOTE: Transactional tests are not supported with reactive access.
If you are using this style, you must configure `@DataNeo4jTest` tests as described above.



[[boot-features-testing-spring-boot-applications-testing-autoconfigured-redis-test]]
==== Auto-configured Data Redis Tests
You can use `@DataRedisTest` to test Redis applications.
By default, it scans for `@RedisHash` classes and configures Spring Data Redis repositories.
Regular `@Component` and `@ConfigurationProperties` beans are not scanned when the `@DataRedisTest` annotation is used.
`@EnableConfigurationProperties` can be used to include `@ConfigurationProperties` beans.
(For more about using Redis with Spring Boot, see "<<boot-features-redis>>", earlier in this chapter.)

TIP: A list of the auto-configuration settings that are enabled by `@DataRedisTest` can be <<appendix-test-auto-configuration.adoc#test-auto-configuration,found in the appendix>>.

The following example shows the `@DataRedisTest` annotation in use:

[source,java,indent=0]
----
	import org.springframework.beans.factory.annotation.Autowired;
	import org.springframework.boot.test.autoconfigure.data.redis.DataRedisTest;

	@DataRedisTest
	class ExampleDataRedisTests {

		@Autowired
		private YourRepository repository;

		//
	}
----



[[boot-features-testing-spring-boot-applications-testing-autoconfigured-ldap-test]]
==== Auto-configured Data LDAP Tests
You can use `@DataLdapTest` to test LDAP applications.
By default, it configures an in-memory embedded LDAP (if available), configures an `LdapTemplate`, scans for `@Entry` classes, and configures Spring Data LDAP repositories.
Regular `@Component` and `@ConfigurationProperties` beans are not scanned when the `@DataLdapTest` annotation is used.
`@EnableConfigurationProperties` can be used to include `@ConfigurationProperties` beans.
(For more about using LDAP with Spring Boot, see "<<boot-features-ldap>>", earlier in this chapter.)

TIP: A list of the auto-configuration settings that are enabled by `@DataLdapTest` can be <<appendix-test-auto-configuration.adoc#test-auto-configuration,found in the appendix>>.

The following example shows the `@DataLdapTest` annotation in use:

[source,java,indent=0]
----
	import org.springframework.beans.factory.annotation.Autowired;
	import org.springframework.boot.test.autoconfigure.data.ldap.DataLdapTest;
	import org.springframework.ldap.core.LdapTemplate;

	@DataLdapTest
	class ExampleDataLdapTests {

		@Autowired
		private LdapTemplate ldapTemplate;

		//
	}
----

In-memory embedded LDAP generally works well for tests, since it is fast and does not require any developer installation.
If, however, you prefer to run tests against a real LDAP server, you should exclude the embedded LDAP auto-configuration, as shown in the following example:

[source,java,indent=0]
----
	import org.springframework.boot.autoconfigure.ldap.embedded.EmbeddedLdapAutoConfiguration;
	import org.springframework.boot.test.autoconfigure.data.ldap.DataLdapTest;

	@DataLdapTest(excludeAutoConfiguration = EmbeddedLdapAutoConfiguration.class)
	class ExampleDataLdapNonEmbeddedTests {

	}
----



[[boot-features-testing-spring-boot-applications-testing-autoconfigured-rest-client]]
==== Auto-configured REST Clients
You can use the `@RestClientTest` annotation to test REST clients.
By default, it auto-configures Jackson, GSON, and Jsonb support, configures a `RestTemplateBuilder`, and adds support for `MockRestServiceServer`.
Regular `@Component` and `@ConfigurationProperties` beans are not scanned when the `@RestClientTest` annotation is used.
`@EnableConfigurationProperties` can be used to include `@ConfigurationProperties` beans.

TIP: A list of the auto-configuration settings that are enabled by `@RestClientTest` can be <<appendix-test-auto-configuration.adoc#test-auto-configuration,found in the appendix>>.

The specific beans that you want to test should be specified by using the `value` or `components` attribute of `@RestClientTest`, as shown in the following example:

[source,java,indent=0]
----
	@RestClientTest(RemoteVehicleDetailsService.class)
	class ExampleRestClientTest {

		@Autowired
		private RemoteVehicleDetailsService service;

		@Autowired
		private MockRestServiceServer server;

		@Test
		void getVehicleDetailsWhenResultIsSuccessShouldReturnDetails()
				throws Exception {
			this.server.expect(requestTo("/greet/details"))
					.andRespond(withSuccess("hello", MediaType.TEXT_PLAIN));
			String greeting = this.service.callRestService();
			assertThat(greeting).isEqualTo("hello");
		}

	}
----



[[boot-features-testing-spring-boot-applications-testing-autoconfigured-rest-docs]]
==== Auto-configured Spring REST Docs Tests
You can use the `@AutoConfigureRestDocs` annotation to use {spring-restdocs}[Spring REST Docs] in your tests with Mock MVC, REST Assured, or WebTestClient.
It removes the need for the JUnit extension in Spring REST Docs.

`@AutoConfigureRestDocs` can be used to override the default output directory (`target/generated-snippets` if you are using Maven or `build/generated-snippets` if you are using Gradle).
It can also be used to configure the host, scheme, and port that appears in any documented URIs.



[[boot-features-testing-spring-boot-applications-testing-autoconfigured-rest-docs-mock-mvc]]
===== Auto-configured Spring REST Docs Tests with Mock MVC
`@AutoConfigureRestDocs` customizes the `MockMvc` bean to use Spring REST Docs when testing Servlet-based web applications.
You can inject it by using `@Autowired` and use it in your tests as you normally would when using Mock MVC and Spring REST Docs, as shown in the following example:

[source,java,indent=0]
----
	import org.junit.jupiter.api.Test;

	import org.springframework.beans.factory.annotation.Autowired;
	import org.springframework.boot.test.autoconfigure.web.servlet.WebMvcTest;
	import org.springframework.http.MediaType;
	import org.springframework.test.web.servlet.MockMvc;

	import static org.springframework.restdocs.mockmvc.MockMvcRestDocumentation.document;
	import static org.springframework.test.web.servlet.request.MockMvcRequestBuilders.get;
	import static org.springframework.test.web.servlet.result.MockMvcResultMatchers.*;

	@WebMvcTest(UserController.class)
	@AutoConfigureRestDocs
	class UserDocumentationTests {

		@Autowired
		private MockMvc mvc;

		@Test
		void listUsers() throws Exception {
			this.mvc.perform(get("/users").accept(MediaType.TEXT_PLAIN))
					.andExpect(status().isOk())
					.andDo(document("list-users"));
		}

	}
----

If you require more control over Spring REST Docs configuration than offered by the attributes of `@AutoConfigureRestDocs`, you can use a `RestDocsMockMvcConfigurationCustomizer` bean, as shown in the following example:

[source,java,indent=0]
----
	@TestConfiguration
	static class CustomizationConfiguration
			implements RestDocsMockMvcConfigurationCustomizer {

		@Override
		public void customize(MockMvcRestDocumentationConfigurer configurer) {
			configurer.snippets().withTemplateFormat(TemplateFormats.markdown());
		}

	}
----

If you want to make use of Spring REST Docs support for a parameterized output directory, you can create a `RestDocumentationResultHandler` bean.
The auto-configuration calls `alwaysDo` with this result handler, thereby causing each `MockMvc` call to automatically generate the default snippets.
The following example shows a `RestDocumentationResultHandler` being defined:

[source,java,indent=0]
----
	@TestConfiguration(proxyBeanMethods = false)
	static class ResultHandlerConfiguration {

		@Bean
		public RestDocumentationResultHandler restDocumentation() {
			return MockMvcRestDocumentation.document("{method-name}");
		}

	}
----



[[boot-features-testing-spring-boot-applications-testing-autoconfigured-rest-docs-web-test-client]]
===== Auto-configured Spring REST Docs Tests with WebTestClient
`@AutoConfigureRestDocs` can also be used with `WebTestClient` when testing reactive web applications.
You can inject it by using `@Autowired` and use it in your tests as you normally would when using `@WebFluxTest` and Spring REST Docs, as shown in the following example:

[source,java,indent=0]
----
include::{code-examples}/test/autoconfigure/restdocs/webclient/UsersDocumentationTests.java[tag=source]
----

If you require more control over Spring REST Docs configuration than offered by the attributes of `@AutoConfigureRestDocs`, you can use a `RestDocsWebTestClientConfigurationCustomizer` bean, as shown in the following example:

[source,java,indent=0]
----
include::{code-examples}/test/autoconfigure/restdocs/webclient/AdvancedConfigurationExample.java[tag=configuration]
----



[[boot-features-testing-spring-boot-applications-testing-autoconfigured-rest-docs-rest-assured]]
===== Auto-configured Spring REST Docs Tests with REST Assured
`@AutoConfigureRestDocs` makes a `RequestSpecification` bean, preconfigured to use Spring REST Docs, available to your tests.
You can inject it by using `@Autowired` and use it in your tests as you normally would when using REST Assured and Spring REST Docs, as shown in the following example:

[source,java,indent=0]
----
include::{code-examples}/test/autoconfigure/restdocs/restassured/UserDocumentationTests.java[tag=source]
----

If you require more control over Spring REST Docs configuration than offered by the attributes of `@AutoConfigureRestDocs`, a `RestDocsRestAssuredConfigurationCustomizer` bean can be used, as shown in the following example:

[source,java,indent=0]
----
include::{code-examples}/test/autoconfigure/restdocs/restassured/AdvancedConfigurationExample.java[tag=configuration]
----



[[boot-features-testing-spring-boot-applications-testing-autoconfigured-webservices]]
==== Auto-configured Spring Web Services Tests
You can use `@WebServiceClientTest` to test applications that use call web services using the Spring Web Services project.
By default, it configures a mock `WebServiceServer` bean and automatically customizes your `WebServiceTemplateBuilder`.
(For more about using Web Services with Spring Boot, see "<<boot-features-webservices>>", earlier in this chapter.)


TIP: A list of the auto-configuration settings that are enabled by `@WebServiceClientTest` can be <<appendix-test-auto-configuration.adoc#test-auto-configuration,found in the appendix>>.

The following example shows the `@WebServiceClientTest` annotation in use:

[source,java,indent=0]
----
	@WebServiceClientTest(ExampleWebServiceClient.class)
	class WebServiceClientIntegrationTests {

		@Autowired
		private MockWebServiceServer server;

		@Autowired
		private ExampleWebServiceClient client;

		@Test
		void mockServerCall() {
			this.server.expect(payload(new StringSource("<request/>"))).andRespond(
					withPayload(new StringSource("<response><status>200</status></response>")));
			assertThat(this.client.test()).extracting(Response::getStatus).isEqualTo(200);
		}

	}
----



[[boot-features-testing-spring-boot-applications-testing-auto-configured-additional-auto-config]]
==== Additional Auto-configuration and Slicing
Each slice provides one or more `@AutoConfigure...` annotations that namely defines the auto-configurations that should be included as part of a slice.
Additional auto-configurations can be added on a test-by-test basis by creating a custom `@AutoConfigure...` annotation or by adding `@ImportAutoConfiguration` to the test as shown in the following example:

[source,java,indent=0]
----
	@JdbcTest
	@ImportAutoConfiguration(IntegrationAutoConfiguration.class)
	class ExampleJdbcTests {

	}
----

NOTE: Make sure to not use the regular `@Import` annotation to import auto-configurations as they are handled in a specific way by Spring Boot.

Alternatively, additional auto-configurations can be added for any use of a slice annotation by registering them in `META-INF/spring.factories` as shown in the following example:

[indent=0]
----
	org.springframework.boot.test.autoconfigure.jdbc.JdbcTest=com.example.IntegrationAutoConfiguration
----

TIP: A slice or `@AutoConfigure...` annotation can be customized this way as long as it is meta-annotated with `@ImportAutoConfiguration`.



[[boot-features-testing-spring-boot-applications-testing-user-configuration]]
==== User Configuration and Slicing
If you <<using-spring-boot.adoc#using-boot-structuring-your-code, structure your code>> in a sensible way, your `@SpringBootApplication` class is <<boot-features-testing-spring-boot-applications-detecting-config, used by default>> as the configuration of your tests.

It then becomes important not to litter the application's main class with configuration settings that are specific to a particular area of its functionality.

Assume that you are using Spring Batch and you rely on the auto-configuration for it.
You could define your `@SpringBootApplication` as follows:

[source,java,indent=0]
----
	@SpringBootApplication
	@EnableBatchProcessing
	public class SampleApplication { ... }
----

Because this class is the source configuration for the test, any slice test actually tries to start Spring Batch, which is definitely not what you want to do.
A recommended approach is to move that area-specific configuration to a separate `@Configuration` class at the same level as your application, as shown in the following example:

[source,java,indent=0]
----
	@Configuration(proxyBeanMethods = false)
	@EnableBatchProcessing
	public class BatchConfiguration { ... }
----

NOTE: Depending on the complexity of your application, you may either have a single `@Configuration` class for your customizations or one class per domain area.
The latter approach lets you enable it in one of your tests, if necessary, with the `@Import` annotation.

Test slices exclude `@Configuration` classes from scanning.
For example, for a `@WebMvcTest`, the following configuration will not include the given `WebMvcConfigurer` bean in the application context loaded by the test slice:

[source,java,indent=0]
----
	@Configuration
	public class WebConfiguration {
		@Bean
		public WebMvcConfigurer testConfigurer() {
			return new WebMvcConfigurer() {
				...
			};
		}
	}
----

The configuration below will, however, cause the custom `WebMvcConfigurer` to be loaded by the test slice.

[source,java,indent=0]
----
	@Component
	public class TestWebMvcConfigurer implements WebMvcConfigurer {
		...
	}
----

Another source of confusion is classpath scanning.
Assume that, while you structured your code in a sensible way, you need to scan an additional package.
Your application may resemble the following code:

[source,java,indent=0]
----
	@SpringBootApplication
	@ComponentScan({ "com.example.app", "org.acme.another" })
	public class SampleApplication { ... }
----

Doing so effectively overrides the default component scan directive with the side effect of scanning those two packages regardless of the slice that you chose.
For instance, a `@DataJpaTest` seems to suddenly scan components and user configurations of your application.
Again, moving the custom directive to a separate class is a good way to fix this issue.

TIP: If this is not an option for you, you can create a `@SpringBootConfiguration` somewhere in the hierarchy of your test so that it is used instead.
Alternatively, you can specify a source for your test, which disables the behavior of finding a default one.



[[boot-features-testing-spring-boot-applications-with-spock]]
==== Using Spock to Test Spring Boot Applications
If you wish to use Spock to test a Spring Boot application, you should add a dependency on Spock's `spock-spring` module to your application's build.
`spock-spring` integrates Spring's test framework into Spock.
It is recommended that you use Spock 1.2 or later to benefit from a number of improvements to Spock's Spring Framework and Spring Boot integration.
See http://spockframework.org/spock/docs/1.2/modules.html#_spring_module[the documentation for Spock's Spring module] for further details.



[[boot-features-test-utilities]]
=== Test Utilities
A few test utility classes that are generally useful when testing your application are packaged as part of `spring-boot`.



[[boot-features-configfileapplicationcontextinitializer-test-utility]]
==== ConfigFileApplicationContextInitializer
`ConfigFileApplicationContextInitializer` is an `ApplicationContextInitializer` that you can apply to your tests to load Spring Boot `application.properties` files.
You can use it when you do not need the full set of features provided by `@SpringBootTest`, as shown in the following example:

[source,java,indent=0]
----
	@ContextConfiguration(classes = Config.class,
		initializers = ConfigFileApplicationContextInitializer.class)
----

NOTE: Using `ConfigFileApplicationContextInitializer` alone does not provide support for `@Value("${...}")` injection.
Its only job is to ensure that `application.properties` files are loaded into Spring's `Environment`.
For `@Value` support, you need to either additionally configure a `PropertySourcesPlaceholderConfigurer` or use `@SpringBootTest`, which auto-configures one for you.



[[boot-features-test-property-values]]
==== TestPropertyValues
`TestPropertyValues` lets you quickly add properties to a `ConfigurableEnvironment` or `ConfigurableApplicationContext`.
You can call it with `key=value` strings, as follows:

[source,java,indent=0]
----
	TestPropertyValues.of("org=Spring", "name=Boot").applyTo(env);
----



[[boot-features-output-capture-test-utility]]
==== OutputCapture
`OutputCapture` is a JUnit `Extension` that you can use to capture `System.out` and `System.err` output.
To use add `@ExtendWith(OutputCaptureExtension.class)` and inject `CapturedOutput` as an argument to your test class constructor or test method as follows:

[source,java,indent=0]
----
include::{test-examples}/test/system/OutputCaptureTests.java[tag=test]
----



[[boot-features-rest-templates-test-utility]]
==== TestRestTemplate
`TestRestTemplate` is a convenience alternative to Spring's `RestTemplate` that is useful in integration tests.
You can get a vanilla template or one that sends Basic HTTP authentication (with a username and password).
In either case, the template behaves in a test-friendly way by not throwing exceptions on server-side errors.

TIP: Spring Framework 5.0 provides a new `WebTestClient` that works for <<boot-features-testing-spring-boot-applications-testing-autoconfigured-webflux-tests, WebFlux integration tests>> and both <<boot-features-testing-spring-boot-applications-testing-with-running-server, WebFlux and MVC end-to-end testing>>.
It provides a fluent API for assertions, unlike `TestRestTemplate`.

It is recommended, but not mandatory, to use the Apache HTTP Client (version 4.3.2 or better).
If you have that on your classpath, the `TestRestTemplate` responds by configuring the client appropriately.
If you do use Apache's HTTP client, some additional test-friendly features are enabled:

* Redirects are not followed (so you can assert the response location).
* Cookies are ignored (so the template is stateless).

`TestRestTemplate` can be instantiated directly in your integration tests, as shown in the following example:

[source,java,indent=0]
----
	public class MyTest {

		private TestRestTemplate template = new TestRestTemplate();

		@Test
		public void testRequest() throws Exception {
			HttpHeaders headers = this.template.getForEntity(
					"https://myhost.example.com/example", String.class).getHeaders();
			assertThat(headers.getLocation()).hasHost("other.example.com");
		}

	}
----

Alternatively, if you use the `@SpringBootTest` annotation with `WebEnvironment.RANDOM_PORT` or `WebEnvironment.DEFINED_PORT`, you can inject a fully configured `TestRestTemplate` and start using it.
If necessary, additional customizations can be applied through the `RestTemplateBuilder` bean.
Any URLs that do not specify a host and port automatically connect to the embedded server, as shown in the following example:

[source,java,indent=0]
----
include::{test-examples}/web/client/SampleWebClientTests.java[tag=test]
----



[[boot-features-websockets]]
== WebSockets
Spring Boot provides WebSockets auto-configuration for embedded Tomcat, Jetty, and Undertow.
If you deploy a war file to a standalone container, Spring Boot assumes that the container is responsible for the configuration of its WebSocket support.

Spring Framework provides {spring-framework-docs}/web.html#websocket[rich WebSocket support] for MVC web applications that can be easily accessed through the `spring-boot-starter-websocket` module.

WebSocket support is also available for {spring-framework-docs}/web-reactive.html#webflux-websocket[reactive web applications] and requires to include the WebSocket API alongside `spring-boot-starter-webflux`:

[source,xml,indent=0,subs="verbatim,quotes,attributes"]
----
	<dependency>
		<groupId>javax.websocket</groupId>
		<artifactId>javax.websocket-api</artifactId>
	</dependency>
----



[[boot-features-webservices]]
== Web Services
Spring Boot provides Web Services auto-configuration so that all you must do is define your `Endpoints`.

The {spring-webservices-docs}[Spring Web Services features] can be easily accessed with the `spring-boot-starter-webservices` module.

`SimpleWsdl11Definition` and `SimpleXsdSchema` beans can be automatically created for your WSDLs and XSDs respectively.
To do so, configure their location, as shown in the following example:


[source,yaml,indent=0,configprops,configblocks]
----
	spring:
	  webservices:
	    wsdl-locations: "classpath:/wsdl"
----



[[boot-features-webservices-template]]
=== Calling Web Services with WebServiceTemplate
If you need to call remote Web services from your application, you can use the {spring-webservices-docs}#client-web-service-template[`WebServiceTemplate`] class.
Since `WebServiceTemplate` instances often need to be customized before being used, Spring Boot does not provide any single auto-configured `WebServiceTemplate` bean.
It does, however, auto-configure a `WebServiceTemplateBuilder`, which can be used to create `WebServiceTemplate` instances when needed.

The following code shows a typical example:

[source,java,indent=0]
----
	@Service
	public class MyService {

		private final WebServiceTemplate webServiceTemplate;

		public MyService(WebServiceTemplateBuilder webServiceTemplateBuilder) {
			this.webServiceTemplate = webServiceTemplateBuilder.build();
		}

		public DetailsResp someWsCall(DetailsReq detailsReq) {
			 return (DetailsResp) this.webServiceTemplate.marshalSendAndReceive(detailsReq, new SoapActionCallback(ACTION));
		}

	}
----

By default, `WebServiceTemplateBuilder` detects a suitable HTTP-based `WebServiceMessageSender` using the available HTTP client libraries on the classpath.
You can also customize read and connection timeouts as follows:

[source,java,indent=0]
----
	@Bean
	public WebServiceTemplate webServiceTemplate(WebServiceTemplateBuilder builder) {
		return builder.messageSenders(new HttpWebServiceMessageSenderBuilder()
				.setConnectTimeout(5000).setReadTimeout(2000).build()).build();
	}
----



[[boot-features-developing-auto-configuration]]
== Creating Your Own Auto-configuration
If you work in a company that develops shared libraries, or if you work on an open-source or commercial library, you might want to develop your own auto-configuration.
Auto-configuration classes can be bundled in external jars and still be picked-up by Spring Boot.

Auto-configuration can be associated to a "`starter`" that provides the auto-configuration code as well as the typical libraries that you would use with it.
We first cover what you need to know to build your own auto-configuration and then we move on to the <<boot-features-custom-starter,typical steps required to create a custom starter>>.

TIP: A https://github.com/snicoll-demos/spring-boot-master-auto-configuration[demo project] is available to showcase how you can create a starter step-by-step.



[[boot-features-understanding-auto-configured-beans]]
=== Understanding Auto-configured Beans
Under the hood, auto-configuration is implemented with standard `@Configuration` classes.
Additional `@Conditional` annotations are used to constrain when the auto-configuration should apply.
Usually, auto-configuration classes use `@ConditionalOnClass` and `@ConditionalOnMissingBean` annotations.
This ensures that auto-configuration applies only when relevant classes are found and when you have not declared your own `@Configuration`.

You can browse the source code of {spring-boot-autoconfigure-module-code}[`spring-boot-autoconfigure`] to see the `@Configuration` classes that Spring provides (see the {spring-boot-code}/spring-boot-project/spring-boot-autoconfigure/src/main/resources/META-INF/spring.factories[`META-INF/spring.factories`] file).



[[boot-features-locating-auto-configuration-candidates]]
=== Locating Auto-configuration Candidates
Spring Boot checks for the presence of a `META-INF/spring.factories` file within your published jar.
The file should list your configuration classes under the `EnableAutoConfiguration` key, as shown in the following example:

[indent=0]
----
	org.springframework.boot.autoconfigure.EnableAutoConfiguration=\
	com.mycorp.libx.autoconfigure.LibXAutoConfiguration,\
	com.mycorp.libx.autoconfigure.LibXWebAutoConfiguration
----

NOTE: Auto-configurations must be loaded that way _only_.
Make sure that they are defined in a specific package space and that they are never the target of component scanning.
Furthermore, auto-configuration classes should not enable component scanning to find additional components.
Specific ``@Import``s should be used instead.

You can use the {spring-boot-autoconfigure-module-code}/AutoConfigureAfter.java[`@AutoConfigureAfter`] or {spring-boot-autoconfigure-module-code}/AutoConfigureBefore.java[`@AutoConfigureBefore`] annotations if your configuration needs to be applied in a specific order.
For example, if you provide web-specific configuration, your class may need to be applied after `WebMvcAutoConfiguration`.

If you want to order certain auto-configurations that should not have any direct knowledge of each other, you can also use `@AutoConfigureOrder`.
That annotation has the same semantic as the regular `@Order` annotation but provides a dedicated order for auto-configuration classes.

As with standard `@Configuration` classes, the order in which auto-configuration classes are applied only affects the order in which their beans are defined.
The order in which those beans are subsequently created is unaffected and is determined by each bean's dependencies and any `@DependsOn` relationships.



[[boot-features-condition-annotations]]
=== Condition Annotations
You almost always want to include one or more `@Conditional` annotations on your auto-configuration class.
The `@ConditionalOnMissingBean` annotation is one common example that is used to allow developers to override auto-configuration if they are not happy with your defaults.

Spring Boot includes a number of `@Conditional` annotations that you can reuse in your own code by annotating `@Configuration` classes or individual `@Bean` methods.
These annotations include:

* <<boot-features-class-conditions>>
* <<boot-features-bean-conditions>>
* <<boot-features-property-conditions>>
* <<boot-features-resource-conditions>>
* <<boot-features-web-application-conditions>>
* <<boot-features-spel-conditions>>



[[boot-features-class-conditions]]
==== Class Conditions
The `@ConditionalOnClass` and `@ConditionalOnMissingClass` annotations let `@Configuration` classes be included based on the presence or absence of specific classes.
Due to the fact that annotation metadata is parsed by using https://asm.ow2.io/[ASM], you can use the `value` attribute to refer to the real class, even though that class might not actually appear on the running application classpath.
You can also use the `name` attribute if you prefer to specify the class name by using a `String` value.

This mechanism does not apply the same way to `@Bean` methods where typically the return type is the target of the condition: before the condition on the method applies, the JVM will have loaded the class and potentially processed method references which will fail if the class is not present.

To handle this scenario, a separate `@Configuration` class can be used to isolate the condition, as shown in the following example:

[source,java,indent=0]
----
	@Configuration(proxyBeanMethods = false)
	// Some conditions
	public class MyAutoConfiguration {

		// Auto-configured beans

		@Configuration(proxyBeanMethods = false)
		@ConditionalOnClass(EmbeddedAcmeService.class)
		static class EmbeddedConfiguration {

			@Bean
			@ConditionalOnMissingBean
			public EmbeddedAcmeService embeddedAcmeService() { ... }

		}

	}
----

TIP: If you use `@ConditionalOnClass` or `@ConditionalOnMissingClass` as a part of a meta-annotation to compose your own composed annotations, you must use `name` as referring to the class in such a case is not handled.



[[boot-features-bean-conditions]]
==== Bean Conditions
The `@ConditionalOnBean` and `@ConditionalOnMissingBean` annotations let a bean be included based on the presence or absence of specific beans.
You can use the `value` attribute to specify beans by type or `name` to specify beans by name.
The `search` attribute lets you limit the `ApplicationContext` hierarchy that should be considered when searching for beans.

When placed on a `@Bean` method, the target type defaults to the return type of the method, as shown in the following example:

[source,java,indent=0]
----
	@Configuration(proxyBeanMethods = false)
	public class MyAutoConfiguration {

		@Bean
		@ConditionalOnMissingBean
		public MyService myService() { ... }

	}
----

In the preceding example, the `myService` bean is going to be created if no bean of type `MyService` is already contained in the `ApplicationContext`.

TIP: You need to be very careful about the order in which bean definitions are added, as these conditions are evaluated based on what has been processed so far.
For this reason, we recommend using only `@ConditionalOnBean` and `@ConditionalOnMissingBean` annotations on auto-configuration classes (since these are guaranteed to load after any user-defined bean definitions have been added).

NOTE: `@ConditionalOnBean` and `@ConditionalOnMissingBean` do not prevent `@Configuration` classes from being created.
The only difference between using these conditions at the class level and marking each contained `@Bean` method with the annotation is that the former prevents registration of the `@Configuration` class as a bean if the condition does not match.

TIP: When declaring a `@Bean` method, provide as much type information as possible in the method's return type.
For example, if your bean's concrete class implements an interface the bean method's return type should be the concrete class and not the interface.
Providing as much type information as possible in `@Bean` methods is particularly important when using bean conditions as their evaluation can only rely upon to type information that's available in the method signature.



[[boot-features-property-conditions]]
==== Property Conditions
The `@ConditionalOnProperty` annotation lets configuration be included based on a Spring Environment property.
Use the `prefix` and `name` attributes to specify the property that should be checked.
By default, any property that exists and is not equal to `false` is matched.
You can also create more advanced checks by using the `havingValue` and `matchIfMissing` attributes.



[[boot-features-resource-conditions]]
==== Resource Conditions
The `@ConditionalOnResource` annotation lets configuration be included only when a specific resource is present.
Resources can be specified by using the usual Spring conventions, as shown in the following example: `file:/home/user/test.dat`.



[[boot-features-web-application-conditions]]
==== Web Application Conditions
The `@ConditionalOnWebApplication` and `@ConditionalOnNotWebApplication` annotations let configuration be included depending on whether the application is a "`web application`".
A servlet-based web application is any application that uses a Spring `WebApplicationContext`, defines a `session` scope, or has a `ConfigurableWebEnvironment`.
A reactive web application is any application that uses a `ReactiveWebApplicationContext`, or has a `ConfigurableReactiveWebEnvironment`.

The `@ConditionalOnWarDeployment` annotation lets configuration be included depending on whether the application is a traditional WAR application that is deployed to a container.
This condition will not match for applications that are run with an embedded server.



[[boot-features-spel-conditions]]
==== SpEL Expression Conditions
The `@ConditionalOnExpression` annotation lets configuration be included based on the result of a {spring-framework-docs}/core.html#expressions[SpEL expression].



[[boot-features-test-autoconfig]]
=== Testing your Auto-configuration
An auto-configuration can be affected by many factors: user configuration (`@Bean` definition and `Environment` customization), condition evaluation (presence of a particular library), and others.
Concretely, each test should create a well defined `ApplicationContext` that represents a combination of those customizations.
`ApplicationContextRunner` provides a great way to achieve that.

`ApplicationContextRunner` is usually defined as a field of the test class to gather the base, common configuration.
The following example makes sure that `UserServiceAutoConfiguration` is always invoked:

[source,java,indent=0]
----
include::{test-examples}/autoconfigure/UserServiceAutoConfigurationTests.java[tag=runner]
----

TIP: If multiple auto-configurations have to be defined, there is no need to order their declarations as they are invoked in the exact same order as when running the application.

Each test can use the runner to represent a particular use case.
For instance, the sample below invokes a user configuration (`UserConfiguration`) and checks that the auto-configuration backs off properly.
Invoking `run` provides a callback context that can be used with `AssertJ`.

[source,java,indent=0]
----
include::{test-examples}/autoconfigure/UserServiceAutoConfigurationTests.java[tag=test-user-config]
----

It is also possible to easily customize the `Environment`, as shown in the following example:

[source,java,indent=0]
----
include::{test-examples}/autoconfigure/UserServiceAutoConfigurationTests.java[tag=test-env]
----

The runner can also be used to display the `ConditionEvaluationReport`.
The report can be printed at `INFO` or `DEBUG` level.
The following example shows how to use the `ConditionEvaluationReportLoggingListener` to print the report in auto-configuration tests.

[source,java,indent=0]
----
	@Test
	void autoConfigTest() {
		ConditionEvaluationReportLoggingListener initializer = new ConditionEvaluationReportLoggingListener(
				LogLevel.INFO);
		ApplicationContextRunner contextRunner = new ApplicationContextRunner()
				.withInitializer(initializer).run((context) -> {
						// Do something...
				});
	}
----



==== Simulating a Web Context
If you need to test an auto-configuration that only operates in a Servlet or Reactive web application context, use the `WebApplicationContextRunner` or `ReactiveWebApplicationContextRunner` respectively.



==== Overriding the Classpath
It is also possible to test what happens when a particular class and/or package is not present at runtime.
Spring Boot ships with a `FilteredClassLoader` that can easily be used by the runner.
In the following example, we assert that if `UserService` is not present, the auto-configuration is properly disabled:

[source,java,indent=0]
----
include::{test-examples}/autoconfigure/UserServiceAutoConfigurationTests.java[tag=test-classloader]
----



[[boot-features-custom-starter]]
=== Creating Your Own Starter
A typical Spring Boot starter contains code to auto-configure and customize the infrastructure of a given technology, let's call that "acme".
To make it easily extensible, a number of configuration keys in a dedicated namespace can be exposed to the environment.
Finally, a single "starter" dependency is provided to help users get started as easily as possible.

Concretely, a custom starter can contain the following:

* The `autoconfigure` module that contains the auto-configuration code for "acme".
* The `starter` module that provides a dependency to the `autoconfigure` module as well as "acme" and any additional dependencies that are typically useful.
In a nutshell, adding the starter should provide everything needed to start using that library.

This separation in two modules is in no way necessary.
If "acme" has several flavours, options or optional features, then it is better to separate the auto-configuration as you can clearly express the fact some features are optional.
Besides, you have the ability to craft a starter that provides an opinion about those optional dependencies.
At the same time, others can rely only on the `autoconfigure` module and craft their own starter with different opinions.

If the auto-configuration is relatively straightforward and does not have optional feature, merging the two modules in the starter is definitely an option.



[[boot-features-custom-starter-naming]]
==== Naming
You should make sure to provide a proper namespace for your starter.
Do not start your module names with `spring-boot`, even if you use a different Maven `groupId`.
We may offer official support for the thing you auto-configure in the future.

As a rule of thumb, you should name a combined module after the starter.
For example, assume that you are creating a starter for "acme" and that you name the auto-configure module `acme-spring-boot` and the starter `acme-spring-boot-starter`.
If you only have one module that combines the two, name it `acme-spring-boot-starter`.



[[boot-features-custom-starter-configuration-keys]]
==== Configuration keys
If your starter provides configuration keys, use a unique namespace for them.
In particular, do not include your keys in the namespaces that Spring Boot uses (such as `server`, `management`, `spring`, and so on).
If you use the same namespace, we may modify these namespaces in the future in ways that break your modules.
As a rule of thumb, prefix all your keys with a namespace that you own (e.g. `acme`).

Make sure that configuration keys are documented by adding field javadoc for each property, as shown in the following example:

[source,java,indent=0]
----
	@ConfigurationProperties("acme")
	public class AcmeProperties {

		/**
		 * Whether to check the location of acme resources.
		 */
		private boolean checkLocation = true;

		/**
		 * Timeout for establishing a connection to the acme server.
		 */
		private Duration loginTimeout = Duration.ofSeconds(3);

		// getters & setters

	}
----

NOTE: You should only use plain text with `@ConfigurationProperties` field Javadoc, since they are not processed before being added to the JSON.

Here are some rules we follow internally to make sure descriptions are consistent:

* Do not start the description by "The" or "A".
* For `boolean` types, start the description with "Whether" or "Enable".
* For collection-based types, start the description with "Comma-separated list"
* Use `java.time.Duration` rather than `long` and describe the default unit if it differs from milliseconds, e.g. "If a duration suffix is not specified, seconds will be used".
* Do not provide the default value in the description unless it has to be determined at runtime.

Make sure to <<appendix-configuration-metadata.adoc#configuration-metadata-annotation-processor,trigger meta-data generation>> so that IDE assistance is available for your keys as well.
You may want to review the generated metadata (`META-INF/spring-configuration-metadata.json`) to make sure your keys are properly documented.
Using your own starter in a compatible IDE is also a good idea to validate that quality of the metadata.



[[boot-features-custom-starter-module-autoconfigure]]
==== The "`autoconfigure`" Module
The `autoconfigure` module contains everything that is necessary to get started with the library.
It may also contain configuration key definitions (such as `@ConfigurationProperties`) and any callback interface that can be used to further customize how the components are initialized.

TIP: You should mark the dependencies to the library as optional so that you can include the `autoconfigure` module in your projects more easily.
If you do it that way, the library is not provided and, by default, Spring Boot backs off.

Spring Boot uses an annotation processor to collect the conditions on auto-configurations in a metadata file (`META-INF/spring-autoconfigure-metadata.properties`).
If that file is present, it is used to eagerly filter auto-configurations that do not match, which will improve startup time.
It is recommended to add the following dependency in a module that contains auto-configurations:

[source,xml,indent=0,subs="verbatim,quotes,attributes"]
----
	<dependency>
		<groupId>org.springframework.boot</groupId>
		<artifactId>spring-boot-autoconfigure-processor</artifactId>
		<optional>true</optional>
	</dependency>
----

If you have defined auto-configurations directly in your application, make sure to configure the `spring-boot-maven-plugin` to prevent the `repackage` goal from adding the dependency into the fat jar:

[source,xml,indent=0,subs="verbatim,quotes,attributes"]
----
	<project>
		<build>
			<plugins>
				<plugin>
					<groupId>org.springframework.boot</groupId>
					<artifactId>spring-boot-maven-plugin</artifactId>
					<configuration>
						<excludes>
							<exclude>
								<groupId>org.springframework.boot</groupId>
								<artifactId>spring-boot-autoconfigure-processor</artifactId>
							</exclude>
						</excludes>
					</configuration>
				</plugin>
			</plugins>
		</build>
	</project>
----

With Gradle 4.5 and earlier, the dependency should be declared in the `compileOnly` configuration, as shown in the following example:

[source,groovy,indent=0,subs="verbatim,quotes,attributes"]
----
	dependencies {
		compileOnly "org.springframework.boot:spring-boot-autoconfigure-processor"
	}
----

With Gradle 4.6 and later, the dependency should be declared in the `annotationProcessor` configuration, as shown in the following example:

[source,groovy,indent=0,subs="verbatim,quotes,attributes"]
----
	dependencies {
		annotationProcessor "org.springframework.boot:spring-boot-autoconfigure-processor"
	}
----



[[boot-features-custom-starter-module-starter]]
==== Starter Module
The starter is really an empty jar.
Its only purpose is to provide the necessary dependencies to work with the library.
You can think of it as an opinionated view of what is required to get started.

Do not make assumptions about the project in which your starter is added.
If the library you are auto-configuring typically requires other starters, mention them as well.
Providing a proper set of _default_ dependencies may be hard if the number of optional dependencies is high, as you should avoid including dependencies that are unnecessary for a typical usage of the library.
In other words, you should not include optional dependencies.

NOTE: Either way, your starter must reference the core Spring Boot starter (`spring-boot-starter`) directly or indirectly (i.e. no need to add it if your starter relies on another starter).
If a project is created with only your custom starter, Spring Boot's core features will be honoured by the presence of the core starter.



[[boot-features-kotlin]]
== Kotlin support
https://kotlinlang.org[Kotlin] is a statically-typed language targeting the JVM (and other platforms) which allows writing concise and elegant code while providing {kotlin-docs}java-interop.html[interoperability] with existing libraries written in Java.

Spring Boot provides Kotlin support by leveraging the support in other Spring projects such as Spring Framework, Spring Data, and Reactor.
See the {spring-framework-docs}/languages.html#kotlin[Spring Framework Kotlin support documentation] for more information.

The easiest way to start with Spring Boot and Kotlin is to follow https://spring.io/guides/tutorials/spring-boot-kotlin/[this comprehensive tutorial].
You can create new Kotlin projects via https://start.spring.io/#!language=kotlin[start.spring.io].
Feel free to join the #spring channel of https://slack.kotlinlang.org/[Kotlin Slack] or ask a question with the `spring` and `kotlin` tags on https://stackoverflow.com/questions/tagged/spring+kotlin[Stack Overflow] if you need support.



[[boot-features-kotlin-requirements]]
=== Requirements
Spring Boot supports Kotlin 1.3.x.
To use Kotlin, `org.jetbrains.kotlin:kotlin-stdlib` and `org.jetbrains.kotlin:kotlin-reflect` must be present on the classpath.
The `kotlin-stdlib` variants `kotlin-stdlib-jdk7` and `kotlin-stdlib-jdk8` can also be used.

Since https://discuss.kotlinlang.org/t/classes-final-by-default/166[Kotlin classes are final by default], you are likely to want to configure {kotlin-docs}compiler-plugins.html#spring-support[kotlin-spring] plugin in order to automatically open Spring-annotated classes so that they can be proxied.

https://github.com/FasterXML/jackson-module-kotlin[Jackson's Kotlin module] is required for serializing / deserializing JSON data in Kotlin.
It is automatically registered when found on the classpath.
A warning message is logged if Jackson and Kotlin are present but the Jackson Kotlin module is not.

TIP: These dependencies and plugins are provided by default if one bootstraps a Kotlin project on https://start.spring.io/#!language=kotlin[start.spring.io].



[[boot-features-kotlin-null-safety]]
=== Null-safety
One of Kotlin's key features is {kotlin-docs}null-safety.html[null-safety].
It deals with `null` values at compile time rather than deferring the problem to runtime and encountering a `NullPointerException`.
This helps to eliminate a common source of bugs without paying the cost of wrappers like `Optional`.
Kotlin also allows using functional constructs with nullable values as described in this https://www.baeldung.com/kotlin-null-safety[comprehensive guide to null-safety in Kotlin].

Although Java does not allow one to express null-safety in its type system, Spring Framework, Spring Data, and Reactor now provide null-safety of their API via tooling-friendly annotations.
By default, types from Java APIs used in Kotlin are recognized as {kotlin-docs}java-interop.html#null-safety-and-platform-types[platform types] for which null-checks are relaxed.
{kotlin-docs}java-interop.html#jsr-305-support[Kotlin's support for JSR 305 annotations] combined with nullability annotations provide null-safety for the related Spring API in Kotlin.

The JSR 305 checks can be configured by adding the `-Xjsr305` compiler flag with the following options: `-Xjsr305={strict|warn|ignore}`.
The default behavior is the same as `-Xjsr305=warn`.
The `strict` value is required to have null-safety taken in account in Kotlin types inferred from Spring API but should be used with the knowledge that Spring API nullability declaration could evolve even between minor releases and more checks may be added in the future).

WARNING: Generic type arguments, varargs and array elements nullability are not yet supported.
See https://jira.spring.io/browse/SPR-15942[SPR-15942] for up-to-date information.
Also be aware that Spring Boot's own API is {github-issues}10712[not yet annotated].



[[boot-features-kotlin-api]]
=== Kotlin API



[[boot-features-kotlin-api-runapplication]]
==== runApplication
Spring Boot provides an idiomatic way to run an application with `runApplication<MyApplication>(*args)` as shown in the following example:

[source,kotlin,indent=0]
----
	import org.springframework.boot.autoconfigure.SpringBootApplication
	import org.springframework.boot.runApplication

	@SpringBootApplication
	class MyApplication

	fun main(args: Array<String>) {
		runApplication<MyApplication>(*args)
	}
----

This is a drop-in replacement for `SpringApplication.run(MyApplication::class.java, *args)`.
It also allows customization of the application as shown in the following example:

[source,kotlin,indent=0]
----
	runApplication<MyApplication>(*args) {
		setBannerMode(OFF)
	}
----



[[boot-features-kotlin-api-extensions]]
==== Extensions
Kotlin {kotlin-docs}extensions.html[extensions] provide the ability to extend existing classes with additional functionality.
The Spring Boot Kotlin API makes use of these extensions to add new Kotlin specific conveniences to existing APIs.

`TestRestTemplate` extensions, similar to those provided by Spring Framework for `RestOperations` in Spring Framework, are provided.
Among other things, the extensions make it possible to take advantage of Kotlin reified type parameters.



[[boot-features-kotlin-dependency-management]]
=== Dependency management
In order to avoid mixing different versions of Kotlin dependencies on the classpath, Spring Boot imports the Kotlin BOM.

With Maven, the Kotlin version can be customized via the `kotlin.version` property and plugin management is provided for `kotlin-maven-plugin`.
With Gradle, the Spring Boot plugin automatically aligns the `kotlin.version` with the version of the Kotlin plugin.

Spring Boot also manages the version of Coroutines dependencies by importing the Kotlin Coroutines BOM.
The version can be customized via the `kotlin-coroutines.version` property.

TIP: `org.jetbrains.kotlinx:kotlinx-coroutines-reactor` dependency is provided by default if one bootstraps a Kotlin project with at least one reactive dependency on https://start.spring.io/#!language=kotlin[start.spring.io].


[[boot-features-kotlin-configuration-properties]]
=== @ConfigurationProperties
`@ConfigurationProperties` when used in combination with <<boot-features-external-config-constructor-binding,`@ConstructorBinding`>> supports classes with immutable `val` properties as shown in the following example:

[source,kotlin,indent=0]
----
@ConstructorBinding
@ConfigurationProperties("example.kotlin")
data class KotlinExampleProperties(
		val name: String,
		val description: String,
		val myService: MyService) {

	data class MyService(
			val apiToken: String,
			val uri: URI
	)
}
----

TIP: To generate <<appendix-configuration-metadata.adoc#configuration-metadata-annotation-processor,your own metadata>> using the annotation processor, {kotlin-docs}kapt.html[`kapt` should be configured] with the `spring-boot-configuration-processor` dependency.
Note that some features (such as detecting the default value or deprecated items) are not working due to limitations in the model kapt provides.



[[boot-features-kotlin-testing]]
=== Testing
While it is possible to use JUnit 4 to test Kotlin code, JUnit 5 is provided by default and is recommended.
JUnit 5 enables a test class to be instantiated once and reused for all of the class's tests.
This makes it possible to use `@BeforeAll` and `@AfterAll` annotations on non-static methods, which is a good fit for Kotlin.

To mock Kotlin classes, https://mockk.io/[MockK] is recommended.
If you need the `Mockk` equivalent of the Mockito specific <<boot-features-testing-spring-boot-applications-mocking-beans,`@MockBean` and `@SpyBean` annotations>>, you can use https://github.com/Ninja-Squad/springmockk[SpringMockK] which provides similar `@MockkBean` and `@SpykBean` annotations.



[[boot-features-kotlin-resources]]
=== Resources



[[boot-features-kotlin-resources-further-reading]]
==== Further reading
* {kotlin-docs}[Kotlin language reference]
* https://kotlinlang.slack.com/[Kotlin Slack] (with a dedicated #spring channel)
* https://stackoverflow.com/questions/tagged/spring+kotlin[Stackoverflow with `spring` and `kotlin` tags]
* https://try.kotlinlang.org/[Try Kotlin in your browser]
* https://blog.jetbrains.com/kotlin/[Kotlin blog]
* https://kotlin.link/[Awesome Kotlin]
* https://spring.io/guides/tutorials/spring-boot-kotlin/[Tutorial: building web applications with Spring Boot and Kotlin]
* https://spring.io/blog/2016/02/15/developing-spring-boot-applications-with-kotlin[Developing Spring Boot applications with Kotlin]
* https://spring.io/blog/2016/03/20/a-geospatial-messenger-with-kotlin-spring-boot-and-postgresql[A Geospatial Messenger with Kotlin, Spring Boot and PostgreSQL]
* https://spring.io/blog/2017/01/04/introducing-kotlin-support-in-spring-framework-5-0[Introducing Kotlin support in Spring Framework 5.0]
* https://spring.io/blog/2017/08/01/spring-framework-5-kotlin-apis-the-functional-way[Spring Framework 5 Kotlin APIs, the functional way]



[[boot-features-kotlin-resources-examples]]
==== Examples
* https://github.com/sdeleuze/spring-boot-kotlin-demo[spring-boot-kotlin-demo]: regular Spring Boot + Spring Data JPA project
* https://github.com/mixitconf/mixit[mixit]: Spring Boot 2 + WebFlux + Reactive Spring Data MongoDB
* https://github.com/sdeleuze/spring-kotlin-fullstack[spring-kotlin-fullstack]: WebFlux Kotlin fullstack example with Kotlin2js for frontend instead of JavaScript or TypeScript
* https://github.com/spring-petclinic/spring-petclinic-kotlin[spring-petclinic-kotlin]: Kotlin version of the Spring PetClinic Sample Application
* https://github.com/sdeleuze/spring-kotlin-deepdive[spring-kotlin-deepdive]: a step by step migration for Boot 1.0 + Java to Boot 2.0 + Kotlin
* https://github.com/sdeleuze/spring-boot-coroutines-demo[spring-boot-coroutines-demo]: Coroutines sample project



[[boot-features-container-images]]
== Container Images
It is easily possible to package a Spring Boot fat jar as a docker image.
However, there are various downsides to copying and running the fat jar as is in the docker image.
There’s always a certain amount of overhead when running a fat jar without unpacking it, and in a containerized environment this can be noticeable.
The other issue is that putting your application's code and all its dependencies in one layer in the Docker image is sub-optimal.
Since you probably recompile your code more often than you upgrade the version of Spring Boot you use, it’s often better to separate things a bit more.
If you put jar files in the layer before your application classes, Docker often only needs to change the very bottom layer and can pick others up from its cache.

[[boot-layering-docker-images]]
=== Layering Docker Images
To make it easier to create optimized Docker images, Spring Boot supports adding a layer index file to the jar.
It provides a list of layers and the parts of the jar that should be contained within them.
The list of layers in the index is ordered based on the order in which the layers should be added to the Docker/OCI image.
Out-of-the-box, the following layers are supported:

* `dependencies` (for regular released dependencies)
* `spring-boot-loader` (for everything under `org/springframework/boot/loader`)
* `snapshot-dependencies` (for snapshot dependencies)
* `application` (for application classes and resources)

The following shows an example of a `layers.idx` file:

[source,yaml,indent=0]
----
	- "dependencies":
	  - BOOT-INF/lib/library1.jar
	  - BOOT-INF/lib/library2.jar
	- "spring-boot-loader":
	  - org/springframework/boot/loader/JarLauncher.class
	  - org/springframework/boot/loader/jar/JarEntry.class
	- "snapshot-dependencies":
	  - BOOT-INF/lib/library3-SNAPSHOT.jar
	- "application":
	  - META-INF/MANIFEST.MF
	  - BOOT-INF/classes/a/b/C.class
----

This layering is designed to separate code based on how likely it is to change between application builds.
Library code is less likely to change between builds, so it is placed in its own layers to allow tooling to re-use the layers from cache.
Application code is more likely to change between builds so it is isolated in a separate layer.

For Maven, refer to the {spring-boot-maven-plugin-docs}#repackage-layers[packaging layered jars section] for more details on adding a layer index to the jar.
For Gradle, refer to the {spring-boot-gradle-plugin-docs}#packaging-layered-jars[packaging layered jars section] of the Gradle plugin documentation.

=== Building Container Images
Spring Boot applications can be containerized <<boot-features-container-images-docker,using Dockerfiles>>, or by <<boot-features-container-images-buildpacks,using Cloud Native Buildpacks to create docker compatible container images that you can run anywhere>>.

[[boot-features-container-images-docker]]
==== Dockerfiles
While it is possible to convert a Spring Boot fat jar into a docker image with just a few lines in the Dockerfile, we will use the <<boot-layering-docker-images,layering feature>> to create an optimized docker image.
When you create a jar containing the layers index file, the `spring-boot-jarmode-layertools` jar will be added as a dependency to your jar.
With this jar on the classpath, you can launch your application in a special mode which allows the bootstrap code to run something entirely different from your application, for example, something that extracts the layers.

CAUTION: The `layertools` mode can not be used with a <<deployment.adoc#deployment-install, fully executable Spring Boot archive>> that includes a launch script.
Disable launch script configuration when building a jar file that is intended to be used with `layertools`.

Here’s how you can launch your jar with a `layertools` jar mode:

[source]
----
$ java -Djarmode=layertools -jar my-app.jar
----

This will provide the following output:

[source]
----
Usage:
  java -Djarmode=layertools -jar my-app.jar

Available commands:
  list     List layers from the jar that can be extracted
  extract  Extracts layers from the jar for image creation
  help     Help about any command
----

The `extract` command can be used to easily split the application into layers to be added to the dockerfile.
Here's an example of a Dockerfile using `jarmode`.

[source]
----
FROM adoptopenjdk:11-jre-hotspot as builder
WORKDIR application
ARG JAR_FILE=target/*.jar
COPY ${JAR_FILE} application.jar
RUN java -Djarmode=layertools -jar application.jar extract

FROM adoptopenjdk:11-jre-hotspot
WORKDIR application
COPY --from=builder application/dependencies/ ./
COPY --from=builder application/spring-boot-loader/ ./
COPY --from=builder application/snapshot-dependencies/ ./
COPY --from=builder application/application/ ./
ENTRYPOINT ["java", "org.springframework.boot.loader.JarLauncher"]
----

Assuming the above `Dockerfile` is in the current directory, your docker image can be built with `docker build .`, or optionally specifying the path to your application jar, as shown in the following example:

[indent=0]
----
	docker build --build-arg JAR_FILE=path/to/myapp.jar .
----

This is a multi-stage dockerfile.
The builder stage extracts the directories that are needed later.
Each of the `COPY` commands relates to the layers extracted by the jarmode.

Of course, a Dockerfile can be written without using the jarmode.
You can use some combination of `unzip` and `mv` to move things to the right layer but jarmode simplifies that.


[[boot-features-container-images-buildpacks]]
==== Cloud Native Buildpacks
Dockerfiles are just one way to build docker images.
Another way to build docker images is directly from your Maven or Gradle plugin, using buildpacks.
If you’ve ever used an application platform such as Cloud Foundry or Heroku then you’ve probably used a buildpack.
Buildpacks are the part of the platform that takes your application and converts it into something that the platform can actually run.
For example, Cloud Foundry’s Java buildpack will notice that you’re pushing a `.jar` file and automatically add a relevant JRE.

With Cloud Native Buildpacks, you can create Docker compatible images that you can run anywhere.
Spring Boot includes buildpack support directly for both Maven and Gradle.
This means you can just type a single command and quickly get a sensible image into your locally running Docker daemon.

Refer to the individual plugin documentation on how to use buildpacks with {spring-boot-maven-plugin-docs}#build-image[Maven] and {spring-boot-gradle-plugin-docs}#build-image[Gradle].

NOTE: The https://github.com/paketo-buildpacks/spring-boot[Paketo Spring Boot buildpack] has also been updated to support the `layers.idx` file so any customization that is applied to it will be reflected in the image created by the buildpack.

NOTE: In order to achieve reproducible builds and container image caching, Buildpacks can manipulate the application resources metadata (such as the file "last modified" information).
You should ensure that your application does not rely on that metadata at runtime.
Spring Boot can use that information when serving static resources, but this can be disabled with configprop:spring.web.resources.cache.use-last-modified[]

[[boot-features-whats-next]]
== What to Read Next
If you want to learn more about any of the classes discussed in this section, you can check out the {spring-boot-api}/[Spring Boot API documentation] or you can browse the {spring-boot-code}[source code directly].
If you have specific questions, take a look at the <<howto.adoc#howto, how-to>> section.

If you are comfortable with Spring Boot's core features, you can continue on and read about <<production-ready-features.adoc#production-ready, production-ready features>>.<|MERGE_RESOLUTION|>--- conflicted
+++ resolved
@@ -535,16 +535,10 @@
 When running in a new environment, an `application.properties` file can be provided outside of your jar that overrides the `name`.
 For one-off testing, you can launch with a specific command line switch (for example, `java -jar app.jar --name="Spring"`).
 
-<<<<<<< HEAD
-=======
 TIP: The `env` and `configprops` endpoints can be useful in determining why a property has a particular value.
 You can use these two endpoints to diagnose unexpected property values.
 See the "<<production-ready-features.adoc#production-ready-endpoints, Production ready features>>" section for details.
 
-Spring Boot also supports wildcard locations when loading configuration files.
-By default, a wildcard location of `config/*/` outside of your jar is supported.
-Wildcard locations are also supported when specifying `spring.config.additional-location` and `spring.config.location`.
->>>>>>> 7265484d
 
 
 [[boot-features-external-config-command-line-args]]
