/*
<<<<<<< HEAD
 * Copyright 2012-2020 the original author or authors.
=======
 * Copyright 2012-2021 the original author or authors.
>>>>>>> 20da9826
 *
 * Licensed under the Apache License, Version 2.0 (the "License");
 * you may not use this file except in compliance with the License.
 * You may obtain a copy of the License at
 *
 *      https://www.apache.org/licenses/LICENSE-2.0
 *
 * Unless required by applicable law or agreed to in writing, software
 * distributed under the License is distributed on an "AS IS" BASIS,
 * WITHOUT WARRANTIES OR CONDITIONS OF ANY KIND, either express or implied.
 * See the License for the specific language governing permissions and
 * limitations under the License.
 */

package org.springframework.boot.configurationprocessor.metadata;

import java.util.ArrayList;
import java.util.Collections;
import java.util.List;
import java.util.Map;
import java.util.stream.Collectors;

import org.assertj.core.api.Condition;
import org.hamcrest.collection.IsMapContaining;

import org.springframework.boot.configurationprocessor.metadata.ItemMetadata.ItemType;
import org.springframework.util.Assert;
import org.springframework.util.ObjectUtils;

/**
 * AssertJ {@link Condition} to help test {@link ConfigurationMetadata}.
 *
 * @author Phillip Webb
 * @author Stephane Nicoll
 */
public final class Metadata {

	private Metadata() {
	}

	public static MetadataItemCondition withGroup(String name) {
		return new MetadataItemCondition(ItemType.GROUP, name);
	}

	public static MetadataItemCondition withGroup(String name, Class<?> type) {
		return new MetadataItemCondition(ItemType.GROUP, name).ofType(type);
	}

	public static MetadataItemCondition withGroup(String name, String type) {
		return new MetadataItemCondition(ItemType.GROUP, name).ofType(type);
	}

	public static MetadataItemCondition withProperty(String name) {
		return new MetadataItemCondition(ItemType.PROPERTY, name);
	}

	public static MetadataItemCondition withProperty(String name, Class<?> type) {
		return new MetadataItemCondition(ItemType.PROPERTY, name).ofType(type);
	}

	public static MetadataItemCondition withProperty(String name, String type) {
		return new MetadataItemCondition(ItemType.PROPERTY, name).ofType(type);
	}

	public static Metadata.MetadataItemCondition withEnabledFlag(String key) {
		return withProperty(key).ofType(Boolean.class);
	}

	public static MetadataHintCondition withHint(String name) {
		return new MetadataHintCondition(name);
	}

	public static class MetadataItemCondition extends Condition<ConfigurationMetadata> {

		private final ItemType itemType;

		private final String name;

		private final String type;

		private final Class<?> sourceType;

		private final String sourceMethod;

		private final String description;

		private final Object defaultValue;

		private final ItemDeprecation deprecation;

		public MetadataItemCondition(ItemType itemType, String name) {
			this(itemType, name, null, null, null, null, null, null);
		}

		public MetadataItemCondition(ItemType itemType, String name, String type, Class<?> sourceType,
				String sourceMethod, String description, Object defaultValue, ItemDeprecation deprecation) {
			this.itemType = itemType;
			this.name = name;
			this.type = type;
			this.sourceType = sourceType;
			this.sourceMethod = sourceMethod;
			this.description = description;
			this.defaultValue = defaultValue;
			this.deprecation = deprecation;
			describedAs(createDescription());
		}

		private String createDescription() {
			StringBuilder description = new StringBuilder();
			description.append("an item named '").append(this.name).append("'");
			if (this.type != null) {
				description.append(" with dataType:").append(this.type);
			}
			if (this.sourceType != null) {
				description.append(" with sourceType:").append(this.sourceType);
			}
			if (this.sourceMethod != null) {
				description.append(" with sourceMethod:").append(this.sourceMethod);
			}
			if (this.defaultValue != null) {
				description.append(" with defaultValue:").append(this.defaultValue);
			}
			if (this.description != null) {
				description.append(" with description:").append(this.description);
			}
			if (this.deprecation != null) {
				description.append(" with deprecation:").append(this.deprecation);
			}
			return description.toString();
		}

		@Override
		public boolean matches(ConfigurationMetadata value) {
<<<<<<< HEAD
			ItemMetadata itemMetadata = getItemWithName(value, this.name);
=======
			ItemMetadata itemMetadata = findItem(value, this.name);
>>>>>>> 20da9826
			if (itemMetadata == null) {
				return false;
			}
			if (this.type != null && !this.type.equals(itemMetadata.getType())) {
				return false;
			}
			if (this.sourceType != null && !this.sourceType.getName().equals(itemMetadata.getSourceType())) {
				return false;
			}
			if (this.sourceMethod != null && !this.sourceMethod.equals(itemMetadata.getSourceMethod())) {
				return false;
			}
			if (this.defaultValue != null
					&& !ObjectUtils.nullSafeEquals(this.defaultValue, itemMetadata.getDefaultValue())) {
				return false;
			}
			if (this.defaultValue == null && itemMetadata.getDefaultValue() != null) {
				return false;
			}
			if (this.description != null && !this.description.equals(itemMetadata.getDescription())) {
				return false;
			}
			if (this.deprecation == null && itemMetadata.getDeprecation() != null) {
				return false;
			}
			if (this.deprecation != null && !this.deprecation.equals(itemMetadata.getDeprecation())) {
				return false;
			}
			return true;
		}

		public MetadataItemCondition ofType(Class<?> dataType) {
			return new MetadataItemCondition(this.itemType, this.name, dataType.getName(), this.sourceType,
					this.sourceMethod, this.description, this.defaultValue, this.deprecation);
		}

		public MetadataItemCondition ofType(String dataType) {
			return new MetadataItemCondition(this.itemType, this.name, dataType, this.sourceType, this.sourceMethod,
					this.description, this.defaultValue, this.deprecation);
		}

		public MetadataItemCondition fromSource(Class<?> sourceType) {
			return new MetadataItemCondition(this.itemType, this.name, this.type, sourceType, this.sourceMethod,
					this.description, this.defaultValue, this.deprecation);
		}

		public MetadataItemCondition fromSourceMethod(String sourceMethod) {
			return new MetadataItemCondition(this.itemType, this.name, this.type, this.sourceType, sourceMethod,
					this.description, this.defaultValue, this.deprecation);
		}

		public MetadataItemCondition withDescription(String description) {
			return new MetadataItemCondition(this.itemType, this.name, this.type, this.sourceType, this.sourceMethod,
					description, this.defaultValue, this.deprecation);
		}

		public MetadataItemCondition withDefaultValue(Object defaultValue) {
			return new MetadataItemCondition(this.itemType, this.name, this.type, this.sourceType, this.sourceMethod,
					this.description, defaultValue, this.deprecation);
		}

		public MetadataItemCondition withDeprecation(String reason, String replacement) {
			return withDeprecation(reason, replacement, null);
		}

		public MetadataItemCondition withDeprecation(String reason, String replacement, String level) {
			return new MetadataItemCondition(this.itemType, this.name, this.type, this.sourceType, this.sourceMethod,
					this.description, this.defaultValue, new ItemDeprecation(reason, replacement, level));
		}

		public MetadataItemCondition withNoDeprecation() {
			return new MetadataItemCondition(this.itemType, this.name, this.type, this.sourceType, this.sourceMethod,
					this.description, this.defaultValue, null);
		}

<<<<<<< HEAD
		private ItemMetadata getItemWithName(ConfigurationMetadata metadata, String name) {
			ItemMetadata result = null;
			for (ItemMetadata item : metadata.getItems()) {
				if (item.isOfItemType(this.itemType) && name.equals(item.getName())) {
					Assert.state(result == null, () -> "Duplicate item found for " + name);
					result = item;
				}
			}
			return result;
=======
		private ItemMetadata findItem(ConfigurationMetadata metadata, String name) {
			List<ItemMetadata> candidates = metadata.getItems().stream()
					.filter((item) -> item.isOfItemType(this.itemType) && name.equals(item.getName()))
					.collect(Collectors.toList());
			if (candidates.size() > 1) {
				throw new IllegalStateException("More that one metadata item with name '" + name + "': " + candidates);
			}
			return (candidates.size() == 1) ? candidates.get(0) : null;
>>>>>>> 20da9826
		}

	}

	public static class MetadataHintCondition extends Condition<ConfigurationMetadata> {

		private final String name;

		private final List<ItemHintValueCondition> valueConditions;

		private final List<ItemHintProviderCondition> providerConditions;

		public MetadataHintCondition(String name) {
			this.name = name;
			this.valueConditions = Collections.emptyList();
			this.providerConditions = Collections.emptyList();
		}

		public MetadataHintCondition(String name, List<ItemHintValueCondition> valueConditions,
				List<ItemHintProviderCondition> providerConditions) {
			this.name = name;
			this.valueConditions = valueConditions;
			this.providerConditions = providerConditions;
			describedAs(createDescription());
		}

		private String createDescription() {
			StringBuilder description = new StringBuilder();
			description.append("a hints name '").append(this.name).append("'");
			if (!this.valueConditions.isEmpty()) {
				description.append(" with values:").append(this.valueConditions);
			}
			if (!this.providerConditions.isEmpty()) {
				description.append(" with providers:").append(this.providerConditions);
			}
			return description.toString();
		}

		@Override
		public boolean matches(ConfigurationMetadata metadata) {
			ItemHint itemHint = getFirstHintWithName(metadata, this.name);
			if (itemHint == null) {
				return false;
			}
			return matches(itemHint, this.valueConditions) && matches(itemHint, this.providerConditions);
		}

		private boolean matches(ItemHint itemHint, List<? extends Condition<ItemHint>> conditions) {
			for (Condition<ItemHint> condition : conditions) {
				if (!condition.matches(itemHint)) {
					return false;
				}
			}
			return true;
		}

		private ItemHint getFirstHintWithName(ConfigurationMetadata metadata, String name) {
			for (ItemHint hint : metadata.getHints()) {
				if (name.equals(hint.getName())) {
					return hint;
				}
			}
			return null;
		}

		public MetadataHintCondition withValue(int index, Object value, String description) {
			return new MetadataHintCondition(this.name,
					add(this.valueConditions, new ItemHintValueCondition(index, value, description)),
					this.providerConditions);
		}

		public MetadataHintCondition withProvider(String provider) {
			return withProvider(this.providerConditions.size(), provider, null);
		}

		public MetadataHintCondition withProvider(String provider, String key, Object value) {
			return withProvider(this.providerConditions.size(), provider, Collections.singletonMap(key, value));
		}

		public MetadataHintCondition withProvider(int index, String provider, Map<String, Object> parameters) {
			return new MetadataHintCondition(this.name, this.valueConditions,
					add(this.providerConditions, new ItemHintProviderCondition(index, provider, parameters)));
		}

		private <T> List<T> add(List<T> items, T item) {
			List<T> result = new ArrayList<>(items);
			result.add(item);
			return result;
		}

	}

	static class ItemHintValueCondition extends Condition<ItemHint> {

		private final int index;

		private final Object value;

		private final String description;

		ItemHintValueCondition(int index, Object value, String description) {
			this.index = index;
			this.value = value;
			this.description = description;
			describedAs(createDescription());
		}

		private String createDescription() {
			StringBuilder description = new StringBuilder();
			description.append("value hint at index '").append(this.index).append("'");
			if (this.value != null) {
				description.append(" with value:").append(this.value);
			}
			if (this.description != null) {
				description.append(" with description:").append(this.description);
			}
			return description.toString();
		}

		@Override
		public boolean matches(ItemHint value) {
			if (this.index + 1 > value.getValues().size()) {
				return false;
			}
			ItemHint.ValueHint valueHint = value.getValues().get(this.index);
			if (this.value != null && !this.value.equals(valueHint.getValue())) {
				return false;
			}
			if (this.description != null && !this.description.equals(valueHint.getDescription())) {
				return false;
			}
			return true;
		}

	}

	static class ItemHintProviderCondition extends Condition<ItemHint> {

		private final int index;

		private final String name;

		private final Map<String, Object> parameters;

		ItemHintProviderCondition(int index, String name, Map<String, Object> parameters) {
			this.index = index;
			this.name = name;
			this.parameters = parameters;
			describedAs(createDescription());
		}

		String createDescription() {
			StringBuilder description = new StringBuilder();
			description.append("value provider");
			if (this.name != null) {
				description.append(" with name:").append(this.name);
			}
			if (this.parameters != null) {
				description.append(" with parameters:").append(this.parameters);
			}
			return description.toString();
		}

		@Override
		public boolean matches(ItemHint hint) {
			if (this.index + 1 > hint.getProviders().size()) {
				return false;
			}
			ItemHint.ValueProvider valueProvider = hint.getProviders().get(this.index);
			if (this.name != null && !this.name.equals(valueProvider.getName())) {
				return false;
			}
			if (this.parameters != null) {
				for (Map.Entry<String, Object> entry : this.parameters.entrySet()) {
					if (!IsMapContaining.hasEntry(entry.getKey(), entry.getValue())
							.matches(valueProvider.getParameters())) {
						return false;
					}
				}
			}
			return true;
		}

	}

}<|MERGE_RESOLUTION|>--- conflicted
+++ resolved
@@ -1,9 +1,5 @@
 /*
-<<<<<<< HEAD
- * Copyright 2012-2020 the original author or authors.
-=======
  * Copyright 2012-2021 the original author or authors.
->>>>>>> 20da9826
  *
  * Licensed under the Apache License, Version 2.0 (the "License");
  * you may not use this file except in compliance with the License.
@@ -137,11 +133,7 @@
 
 		@Override
 		public boolean matches(ConfigurationMetadata value) {
-<<<<<<< HEAD
-			ItemMetadata itemMetadata = getItemWithName(value, this.name);
-=======
 			ItemMetadata itemMetadata = findItem(value, this.name);
->>>>>>> 20da9826
 			if (itemMetadata == null) {
 				return false;
 			}
@@ -217,17 +209,6 @@
 					this.description, this.defaultValue, null);
 		}
 
-<<<<<<< HEAD
-		private ItemMetadata getItemWithName(ConfigurationMetadata metadata, String name) {
-			ItemMetadata result = null;
-			for (ItemMetadata item : metadata.getItems()) {
-				if (item.isOfItemType(this.itemType) && name.equals(item.getName())) {
-					Assert.state(result == null, () -> "Duplicate item found for " + name);
-					result = item;
-				}
-			}
-			return result;
-=======
 		private ItemMetadata findItem(ConfigurationMetadata metadata, String name) {
 			List<ItemMetadata> candidates = metadata.getItems().stream()
 					.filter((item) -> item.isOfItemType(this.itemType) && name.equals(item.getName()))
@@ -236,7 +217,6 @@
 				throw new IllegalStateException("More that one metadata item with name '" + name + "': " + candidates);
 			}
 			return (candidates.size() == 1) ? candidates.get(0) : null;
->>>>>>> 20da9826
 		}
 
 	}
