/*
 * Copyright 2012-2019 the original author or authors.
 *
 * Licensed under the Apache License, Version 2.0 (the "License");
 * you may not use this file except in compliance with the License.
 * You may obtain a copy of the License at
 *
 *      https://www.apache.org/licenses/LICENSE-2.0
 *
 * Unless required by applicable law or agreed to in writing, software
 * distributed under the License is distributed on an "AS IS" BASIS,
 * WITHOUT WARRANTIES OR CONDITIONS OF ANY KIND, either express or implied.
 * See the License for the specific language governing permissions and
 * limitations under the License.
 */

package org.springframework.boot.test.autoconfigure.properties;

import java.lang.annotation.Annotation;
import java.lang.reflect.Method;
import java.util.LinkedHashMap;
import java.util.Locale;
import java.util.Map;
import java.util.Optional;
import java.util.regex.Matcher;
import java.util.regex.Pattern;

import org.springframework.core.annotation.MergedAnnotation;
import org.springframework.core.annotation.MergedAnnotationPredicates;
import org.springframework.core.annotation.MergedAnnotations;
import org.springframework.core.annotation.MergedAnnotations.SearchStrategy;
import org.springframework.core.env.EnumerablePropertySource;
import org.springframework.util.ObjectUtils;
import org.springframework.util.StringUtils;

/**
 * {@link EnumerablePropertySource} to adapt annotations marked with
 * {@link PropertyMapping @PropertyMapping}.
 *
 * @author Phillip Webb
 * @author Andy Wilkinson
 * @since 1.4.0
 */
public class AnnotationsPropertySource extends EnumerablePropertySource<Class<?>> {

	private static final Pattern CAMEL_CASE_PATTERN = Pattern.compile("([^A-Z-])([A-Z])");

	private final Map<String, Object> properties;

	public AnnotationsPropertySource(Class<?> source) {
		this("Annotations", source);
	}

	public AnnotationsPropertySource(String name, Class<?> source) {
		super(name, source);
		this.properties = getProperties(source);
	}

	private Map<String, Object> getProperties(Class<?> source) {
		Map<String, Object> properties = new LinkedHashMap<>();
<<<<<<< HEAD
		MergedAnnotations.from(source, SearchStrategy.SUPERCLASS).stream()
				.filter(MergedAnnotationPredicates.unique(MergedAnnotation::getType))
				.forEach((annotation) -> {
					Class<Annotation> type = annotation.getType();
					MergedAnnotation<?> typeMapping = MergedAnnotations.from(type).get(
							PropertyMapping.class, MergedAnnotation::isDirectlyPresent);
					String prefix = typeMapping
							.getValue(MergedAnnotation.VALUE, String.class).orElse("");
					SkipPropertyMapping defaultSkip = typeMapping
							.getValue("skip", SkipPropertyMapping.class)
							.orElse(SkipPropertyMapping.YES);
					for (Method attribute : type.getDeclaredMethods()) {
						collectProperties(prefix, defaultSkip, annotation, attribute,
								properties);
=======
		collectProperties(source, source, properties, new HashSet<>());
		return Collections.unmodifiableMap(properties);
	}

	private void collectProperties(Class<?> root, Class<?> source, Map<String, Object> properties, Set<Class<?>> seen) {
		if (source != null && seen.add(source)) {
			for (Annotation annotation : getMergedAnnotations(root, source)) {
				if (!AnnotationUtils.isInJavaLangAnnotationPackage(annotation)) {
					PropertyMapping typeMapping = annotation.annotationType().getAnnotation(PropertyMapping.class);
					for (Method attribute : annotation.annotationType().getDeclaredMethods()) {
						collectProperties(annotation, attribute, typeMapping, properties);
					}
					collectProperties(root, annotation.annotationType(), properties, seen);
				}
			}
			collectProperties(root, source.getSuperclass(), properties, seen);
		}
	}

	private List<Annotation> getMergedAnnotations(Class<?> root, Class<?> source) {
		List<Annotation> mergedAnnotations = new ArrayList<>();
		Annotation[] annotations = AnnotationUtils.getAnnotations(source);
		if (annotations != null) {
			for (Annotation annotation : annotations) {
				if (!AnnotationUtils.isInJavaLangAnnotationPackage(annotation)) {
					Annotation mergedAnnotation = findMergedAnnotation(root, annotation.annotationType());
					if (mergedAnnotation != null) {
						mergedAnnotations.add(mergedAnnotation);
>>>>>>> 24925c3d
					}
				});
		return properties;
	}

<<<<<<< HEAD
	private void collectProperties(String prefix, SkipPropertyMapping defaultSkip,
			MergedAnnotation<?> annotation, Method attribute,
			Map<String, Object> properties) {
		MergedAnnotation<?> attributeMapping = MergedAnnotations.from(attribute)
				.get(PropertyMapping.class);
		SkipPropertyMapping skip = attributeMapping
				.getValue("skip", SkipPropertyMapping.class).orElse(defaultSkip);
=======
	private Annotation findMergedAnnotation(Class<?> source, Class<? extends Annotation> annotationType) {
		if (source == null) {
			return null;
		}
		Annotation mergedAnnotation = AnnotatedElementUtils.getMergedAnnotation(source, annotationType);
		return (mergedAnnotation != null) ? mergedAnnotation
				: findMergedAnnotation(source.getSuperclass(), annotationType);
	}

	private void collectProperties(Annotation annotation, Method attribute, PropertyMapping typeMapping,
			Map<String, Object> properties) {
		PropertyMapping attributeMapping = AnnotationUtils.getAnnotation(attribute, PropertyMapping.class);
		SkipPropertyMapping skip = getMappingType(typeMapping, attributeMapping);
>>>>>>> 24925c3d
		if (skip == SkipPropertyMapping.YES) {
			return;
		}
		Optional<Object> value = annotation.getValue(attribute.getName());
		if (!value.isPresent()) {
			return;
		}
		if (skip == SkipPropertyMapping.ON_DEFAULT_VALUE) {
<<<<<<< HEAD
			if (ObjectUtils.nullSafeEquals(value.get(),
					annotation.getDefaultValue(attribute.getName()).orElse(null))) {
				return;
			}
		}
		String name = getName(prefix, attributeMapping, attribute);
		putProperties(name, value.get(), properties);
	}

	private String getName(String prefix, MergedAnnotation<?> attributeMapping,
			Method attribute) {
		String name = attributeMapping.getValue(MergedAnnotation.VALUE, String.class)
				.orElse("");
=======
			Object defaultValue = AnnotationUtils.getDefaultValue(annotation, attribute.getName());
			if (ObjectUtils.nullSafeEquals(value, defaultValue)) {
				return;
			}
		}
		putProperties(name, value, properties);
	}

	private SkipPropertyMapping getMappingType(PropertyMapping typeMapping, PropertyMapping attributeMapping) {
		if (attributeMapping != null) {
			return attributeMapping.skip();
		}
		if (typeMapping != null) {
			return typeMapping.skip();
		}
		return SkipPropertyMapping.YES;
	}

	private String getName(PropertyMapping typeMapping, PropertyMapping attributeMapping, Method attribute) {
		String prefix = (typeMapping != null) ? typeMapping.value() : "";
		String name = (attributeMapping != null) ? attributeMapping.value() : "";
>>>>>>> 24925c3d
		if (!StringUtils.hasText(name)) {
			name = toKebabCase(attribute.getName());
		}
		return dotAppend(prefix, name);
	}

	private String toKebabCase(String name) {
		Matcher matcher = CAMEL_CASE_PATTERN.matcher(name);
		StringBuffer result = new StringBuffer();
		while (matcher.find()) {
			matcher.appendReplacement(result, matcher.group(1) + '-' + StringUtils.uncapitalize(matcher.group(2)));
		}
		matcher.appendTail(result);
		return result.toString().toLowerCase(Locale.ENGLISH);
	}

	private String dotAppend(String prefix, String postfix) {
		if (StringUtils.hasText(prefix)) {
			return prefix.endsWith(".") ? prefix + postfix : prefix + "." + postfix;
		}
		return postfix;
	}

	private void putProperties(String name, Object value, Map<String, Object> properties) {
		if (ObjectUtils.isArray(value)) {
			Object[] array = ObjectUtils.toObjectArray(value);
			for (int i = 0; i < array.length; i++) {
				properties.put(name + "[" + i + "]", array[i]);
			}
		}
		else {
			properties.put(name, value);
		}
	}

	@Override
	public boolean containsProperty(String name) {
		return this.properties.containsKey(name);
	}

	@Override
	public Object getProperty(String name) {
		return this.properties.get(name);
	}

	@Override
	public String[] getPropertyNames() {
		return StringUtils.toStringArray(this.properties.keySet());
	}

	public boolean isEmpty() {
		return this.properties.isEmpty();
	}

	@Override
	public boolean equals(Object obj) {
		if (obj == this) {
			return true;
		}
		if (obj == null || getClass() != obj.getClass()) {
			return false;
		}
		return this.properties.equals(((AnnotationsPropertySource) obj).properties);
	}

	@Override
	public int hashCode() {
		return this.properties.hashCode();
	}

}<|MERGE_RESOLUTION|>--- conflicted
+++ resolved
@@ -58,79 +58,25 @@
 
 	private Map<String, Object> getProperties(Class<?> source) {
 		Map<String, Object> properties = new LinkedHashMap<>();
-<<<<<<< HEAD
 		MergedAnnotations.from(source, SearchStrategy.SUPERCLASS).stream()
-				.filter(MergedAnnotationPredicates.unique(MergedAnnotation::getType))
-				.forEach((annotation) -> {
+				.filter(MergedAnnotationPredicates.unique(MergedAnnotation::getType)).forEach((annotation) -> {
 					Class<Annotation> type = annotation.getType();
-					MergedAnnotation<?> typeMapping = MergedAnnotations.from(type).get(
-							PropertyMapping.class, MergedAnnotation::isDirectlyPresent);
-					String prefix = typeMapping
-							.getValue(MergedAnnotation.VALUE, String.class).orElse("");
-					SkipPropertyMapping defaultSkip = typeMapping
-							.getValue("skip", SkipPropertyMapping.class)
+					MergedAnnotation<?> typeMapping = MergedAnnotations.from(type).get(PropertyMapping.class,
+							MergedAnnotation::isDirectlyPresent);
+					String prefix = typeMapping.getValue(MergedAnnotation.VALUE, String.class).orElse("");
+					SkipPropertyMapping defaultSkip = typeMapping.getValue("skip", SkipPropertyMapping.class)
 							.orElse(SkipPropertyMapping.YES);
 					for (Method attribute : type.getDeclaredMethods()) {
-						collectProperties(prefix, defaultSkip, annotation, attribute,
-								properties);
-=======
-		collectProperties(source, source, properties, new HashSet<>());
-		return Collections.unmodifiableMap(properties);
-	}
-
-	private void collectProperties(Class<?> root, Class<?> source, Map<String, Object> properties, Set<Class<?>> seen) {
-		if (source != null && seen.add(source)) {
-			for (Annotation annotation : getMergedAnnotations(root, source)) {
-				if (!AnnotationUtils.isInJavaLangAnnotationPackage(annotation)) {
-					PropertyMapping typeMapping = annotation.annotationType().getAnnotation(PropertyMapping.class);
-					for (Method attribute : annotation.annotationType().getDeclaredMethods()) {
-						collectProperties(annotation, attribute, typeMapping, properties);
-					}
-					collectProperties(root, annotation.annotationType(), properties, seen);
-				}
-			}
-			collectProperties(root, source.getSuperclass(), properties, seen);
-		}
-	}
-
-	private List<Annotation> getMergedAnnotations(Class<?> root, Class<?> source) {
-		List<Annotation> mergedAnnotations = new ArrayList<>();
-		Annotation[] annotations = AnnotationUtils.getAnnotations(source);
-		if (annotations != null) {
-			for (Annotation annotation : annotations) {
-				if (!AnnotationUtils.isInJavaLangAnnotationPackage(annotation)) {
-					Annotation mergedAnnotation = findMergedAnnotation(root, annotation.annotationType());
-					if (mergedAnnotation != null) {
-						mergedAnnotations.add(mergedAnnotation);
->>>>>>> 24925c3d
+						collectProperties(prefix, defaultSkip, annotation, attribute, properties);
 					}
 				});
 		return properties;
 	}
 
-<<<<<<< HEAD
-	private void collectProperties(String prefix, SkipPropertyMapping defaultSkip,
-			MergedAnnotation<?> annotation, Method attribute,
-			Map<String, Object> properties) {
-		MergedAnnotation<?> attributeMapping = MergedAnnotations.from(attribute)
-				.get(PropertyMapping.class);
-		SkipPropertyMapping skip = attributeMapping
-				.getValue("skip", SkipPropertyMapping.class).orElse(defaultSkip);
-=======
-	private Annotation findMergedAnnotation(Class<?> source, Class<? extends Annotation> annotationType) {
-		if (source == null) {
-			return null;
-		}
-		Annotation mergedAnnotation = AnnotatedElementUtils.getMergedAnnotation(source, annotationType);
-		return (mergedAnnotation != null) ? mergedAnnotation
-				: findMergedAnnotation(source.getSuperclass(), annotationType);
-	}
-
-	private void collectProperties(Annotation annotation, Method attribute, PropertyMapping typeMapping,
-			Map<String, Object> properties) {
-		PropertyMapping attributeMapping = AnnotationUtils.getAnnotation(attribute, PropertyMapping.class);
-		SkipPropertyMapping skip = getMappingType(typeMapping, attributeMapping);
->>>>>>> 24925c3d
+	private void collectProperties(String prefix, SkipPropertyMapping defaultSkip, MergedAnnotation<?> annotation,
+			Method attribute, Map<String, Object> properties) {
+		MergedAnnotation<?> attributeMapping = MergedAnnotations.from(attribute).get(PropertyMapping.class);
+		SkipPropertyMapping skip = attributeMapping.getValue("skip", SkipPropertyMapping.class).orElse(defaultSkip);
 		if (skip == SkipPropertyMapping.YES) {
 			return;
 		}
@@ -139,9 +85,7 @@
 			return;
 		}
 		if (skip == SkipPropertyMapping.ON_DEFAULT_VALUE) {
-<<<<<<< HEAD
-			if (ObjectUtils.nullSafeEquals(value.get(),
-					annotation.getDefaultValue(attribute.getName()).orElse(null))) {
+			if (ObjectUtils.nullSafeEquals(value.get(), annotation.getDefaultValue(attribute.getName()).orElse(null))) {
 				return;
 			}
 		}
@@ -149,33 +93,8 @@
 		putProperties(name, value.get(), properties);
 	}
 
-	private String getName(String prefix, MergedAnnotation<?> attributeMapping,
-			Method attribute) {
-		String name = attributeMapping.getValue(MergedAnnotation.VALUE, String.class)
-				.orElse("");
-=======
-			Object defaultValue = AnnotationUtils.getDefaultValue(annotation, attribute.getName());
-			if (ObjectUtils.nullSafeEquals(value, defaultValue)) {
-				return;
-			}
-		}
-		putProperties(name, value, properties);
-	}
-
-	private SkipPropertyMapping getMappingType(PropertyMapping typeMapping, PropertyMapping attributeMapping) {
-		if (attributeMapping != null) {
-			return attributeMapping.skip();
-		}
-		if (typeMapping != null) {
-			return typeMapping.skip();
-		}
-		return SkipPropertyMapping.YES;
-	}
-
-	private String getName(PropertyMapping typeMapping, PropertyMapping attributeMapping, Method attribute) {
-		String prefix = (typeMapping != null) ? typeMapping.value() : "";
-		String name = (attributeMapping != null) ? attributeMapping.value() : "";
->>>>>>> 24925c3d
+	private String getName(String prefix, MergedAnnotation<?> attributeMapping, Method attribute) {
+		String name = attributeMapping.getValue(MergedAnnotation.VALUE, String.class).orElse("");
 		if (!StringUtils.hasText(name)) {
 			name = toKebabCase(attribute.getName());
 		}
